--- conflicted
+++ resolved
@@ -58,56 +58,36 @@
 }
 
 /* Enqueue on current CPU, work must already be claimed and preempt disabled */
-static void __irq_work_queue_local(struct irq_work *work)
-{
-<<<<<<< HEAD
-	struct llist_head *list;
-
-	/* All work should have been flushed before going offline */
-	WARN_ON_ONCE(cpu_is_offline(cpu));
-
-#ifdef CONFIG_SMP
-
-	/* Arch remote IPI send/receive backend aren't NMI safe */
-	WARN_ON_ONCE(in_nmi());
-=======
-	/* If the work is "lazy", handle it from next tick if any */
-	if (work->flags & IRQ_WORK_LAZY) {
-		if (llist_add(&work->llnode, this_cpu_ptr(&lazy_list)) &&
-		    tick_nohz_tick_stopped())
-			arch_irq_work_raise();
-	} else {
-		if (llist_add(&work->llnode, this_cpu_ptr(&raised_list)))
-			arch_irq_work_raise();
-	}
-}
->>>>>>> 0df021b2
+static void __irq_work_queue_local(struct irq_work *work, struct llist_head *list)
+{
+	bool empty;
+
+	empty = llist_add(&work->llnode, list);
+
+	if (empty &&
+	    (!(work->flags & IRQ_WORK_LAZY) ||
+	     tick_nohz_tick_stopped()))
+		arch_irq_work_raise();
+}
 
 /* Enqueue the irq work @work on the current CPU */
 bool irq_work_queue(struct irq_work *work)
 {
+	struct llist_head *list;
+
 	/* Only queue if not already pending */
 	if (!irq_work_claim(work))
 		return false;
 
-<<<<<<< HEAD
-	if (IS_ENABLED(CONFIG_PREEMPT_RT_FULL) && !(work->flags & IRQ_WORK_HARD_IRQ))
-		list = &per_cpu(lazy_list, cpu);
-	else
-		list = &per_cpu(raised_list, cpu);
-
-	if (llist_add(&work->llnode, list))
-		arch_send_call_function_single_ipi(cpu);
-
-#else /* #ifdef CONFIG_SMP */
-	irq_work_queue(work);
-#endif /* #else #ifdef CONFIG_SMP */
-=======
 	/* Queue the entry and raise the IPI if needed. */
 	preempt_disable();
-	__irq_work_queue_local(work);
+	if (IS_ENABLED(CONFIG_PREEMPT_RT_FULL) && !(work->flags & IRQ_WORK_HARD_IRQ))
+		list = this_cpu_ptr(&lazy_list);
+	else
+		list = this_cpu_ptr(&raised_list);
+
+	__irq_work_queue_local(work, list);
 	preempt_enable();
->>>>>>> 0df021b2
 
 	return true;
 }
@@ -121,44 +101,36 @@
  */
 bool irq_work_queue_on(struct irq_work *work, int cpu)
 {
-<<<<<<< HEAD
+#ifndef CONFIG_SMP
+	return irq_work_queue(work);
+
+#else /* CONFIG_SMP: */
 	struct llist_head *list;
 	bool lazy_work, realtime = IS_ENABLED(CONFIG_PREEMPT_RT_FULL);
-=======
-#ifndef CONFIG_SMP
-	return irq_work_queue(work);
-
-#else /* CONFIG_SMP: */
+
 	/* All work should have been flushed before going offline */
 	WARN_ON_ONCE(cpu_is_offline(cpu));
->>>>>>> 0df021b2
 
 	/* Only queue if not already pending */
 	if (!irq_work_claim(work))
 		return false;
 
 	preempt_disable();
-<<<<<<< HEAD
 
 	lazy_work = work->flags & IRQ_WORK_LAZY;
 
 	if (lazy_work || (realtime && !(work->flags & IRQ_WORK_HARD_IRQ)))
-		list = this_cpu_ptr(&lazy_list);
+		list = &per_cpu(lazy_list, cpu);
 	else
-		list = this_cpu_ptr(&raised_list);
-
-	if (llist_add(&work->llnode, list)) {
-		if (!lazy_work || tick_nohz_tick_stopped())
-			arch_irq_work_raise();
-=======
+		list = &per_cpu(raised_list, cpu);
+
 	if (cpu != smp_processor_id()) {
 		/* Arch remote IPI send/receive backend aren't NMI safe */
 		WARN_ON_ONCE(in_nmi());
-		if (llist_add(&work->llnode, &per_cpu(raised_list, cpu)))
+		if (llist_add(&work->llnode, list))
 			arch_send_call_function_single_ipi(cpu);
 	} else {
-		__irq_work_queue_local(work);
->>>>>>> 0df021b2
+		__irq_work_queue_local(work, list);
 	}
 	preempt_enable();
 
