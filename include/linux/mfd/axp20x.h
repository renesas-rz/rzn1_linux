--- conflicted
+++ resolved
@@ -361,17 +361,16 @@
 	int thermistor_curve[MAX_THERM_CURVE_SIZE][2];
 };
 
-<<<<<<< HEAD
 struct axp20x_chrg_pdata {
 	int max_cc;
 	int max_cv;
 	int def_cc;
 	int def_cv;
-=======
+};
+
 struct axp288_extcon_pdata {
 	/* GPIO pin control to switch D+/D- lines b/w PMIC and SOC */
 	struct gpio_desc *gpio_mux_cntl;
->>>>>>> 3dc196ea
 };
 
 #endif /* __LINUX_MFD_AXP20X_H */