--- conflicted
+++ resolved
@@ -52,11 +52,7 @@
 	 * on value present in GpioSel1 to GpioSel6 and AlternatFunction
 	 * register. This is the array of 7 configuration settings.
 	 * One has to compile time decide these settings. Below is the
-<<<<<<< HEAD
-	 * explaination of these setting
-=======
 	 * explanation of these setting
->>>>>>> 5d2cd909
 	 * GpioSel1 = 0x00 => Pins GPIO1 to GPIO8 are not used as GPIO
 	 * GpioSel2 = 0x1E => Pins GPIO10 to GPIO13 are configured as GPIO
 	 * GpioSel3 = 0x80 => Pin GPIO24 is configured as GPIO
