/*
*  arch/s390/kernel/compat_wrapper.S
*    wrapper for 31 bit compatible system calls.
*
*    Copyright (C) IBM Corp. 2000,2006
*    Author(s): Gerhard Tonn (ton@de.ibm.com),
*		Thomas Spatzier (tspat@de.ibm.com)
*/

	.globl	sys32_exit_wrapper
sys32_exit_wrapper:
	lgfr	%r2,%r2			# int
	jg	sys_exit		# branch to sys_exit

	.globl	sys32_read_wrapper
sys32_read_wrapper:
	llgfr	%r2,%r2			# unsigned int
	llgtr	%r3,%r3			# char *
	llgfr	%r4,%r4			# size_t
	jg	sys32_read		# branch to sys_read

	.globl	sys32_write_wrapper
sys32_write_wrapper:
	llgfr	%r2,%r2			# unsigned int
	llgtr	%r3,%r3			# const char *
	llgfr	%r4,%r4			# size_t
	jg	sys32_write		# branch to system call

	.globl	sys32_open_wrapper
sys32_open_wrapper:
	llgtr	%r2,%r2			# const char *
	lgfr	%r3,%r3			# int
	lgfr	%r4,%r4			# int
	jg	sys_open		# branch to system call

	.globl	sys32_close_wrapper
sys32_close_wrapper:
	llgfr	%r2,%r2			# unsigned int
	jg	sys_close		# branch to system call

	.globl	sys32_creat_wrapper
sys32_creat_wrapper:
	llgtr	%r2,%r2			# const char *
	lgfr	%r3,%r3			# int
	jg	sys_creat		# branch to system call

	.globl	sys32_link_wrapper
sys32_link_wrapper:
	llgtr	%r2,%r2			# const char *
	llgtr	%r3,%r3			# const char *
	jg	sys_link		# branch to system call

	.globl	sys32_unlink_wrapper
sys32_unlink_wrapper:
	llgtr	%r2,%r2			# const char *
	jg	sys_unlink		# branch to system call

	.globl	sys32_chdir_wrapper
sys32_chdir_wrapper:
	llgtr	%r2,%r2			# const char *
	jg	sys_chdir		# branch to system call

	.globl	sys32_time_wrapper
sys32_time_wrapper:
	llgtr	%r2,%r2			# int *
	jg	compat_sys_time		# branch to system call

	.globl	sys32_mknod_wrapper
sys32_mknod_wrapper:
	llgtr	%r2,%r2			# const char *
	lgfr	%r3,%r3			# int
	llgfr	%r4,%r4			# dev
	jg	sys_mknod		# branch to system call

	.globl	sys32_chmod_wrapper
sys32_chmod_wrapper:
	llgtr	%r2,%r2			# const char *
	llgfr	%r3,%r3			# mode_t
	jg	sys_chmod		# branch to system call

	.globl	sys32_lchown16_wrapper
sys32_lchown16_wrapper:
	llgtr	%r2,%r2			# const char *
	llgfr	%r3,%r3			# __kernel_old_uid_emu31_t
	llgfr	%r4,%r4			# __kernel_old_uid_emu31_t
	jg	sys32_lchown16		# branch to system call

	.globl	sys32_lseek_wrapper
sys32_lseek_wrapper:
	llgfr	%r2,%r2			# unsigned int
	lgfr	%r3,%r3			# off_t
	llgfr	%r4,%r4			# unsigned int
	jg	sys_lseek		# branch to system call

#sys32_getpid_wrapper				# void

	.globl	sys32_mount_wrapper
sys32_mount_wrapper:
	llgtr	%r2,%r2			# char *
	llgtr	%r3,%r3			# char *
	llgtr	%r4,%r4			# char *
	llgfr	%r5,%r5			# unsigned long
	llgtr	%r6,%r6			# void *
	jg	compat_sys_mount	# branch to system call

	.globl	sys32_oldumount_wrapper
sys32_oldumount_wrapper:
	llgtr	%r2,%r2			# char *
	jg	sys_oldumount		# branch to system call

	.globl	sys32_setuid16_wrapper
sys32_setuid16_wrapper:
	llgfr	%r2,%r2			# __kernel_old_uid_emu31_t
	jg	sys32_setuid16		# branch to system call

#sys32_getuid16_wrapper			# void

	.globl	sys32_ptrace_wrapper
sys32_ptrace_wrapper:
	lgfr	%r2,%r2			# long
	lgfr	%r3,%r3			# long
	llgtr	%r4,%r4			# long
	llgfr	%r5,%r5			# long
	jg	compat_sys_ptrace	# branch to system call

	.globl	sys32_alarm_wrapper
sys32_alarm_wrapper:
	llgfr	%r2,%r2			# unsigned int
	jg	sys_alarm		# branch to system call

	.globl	compat_sys_utime_wrapper
compat_sys_utime_wrapper:
	llgtr	%r2,%r2			# char *
	llgtr	%r3,%r3			# struct compat_utimbuf *
	jg	compat_sys_utime	# branch to system call

	.globl	sys32_access_wrapper
sys32_access_wrapper:
	llgtr	%r2,%r2			# const char *
	lgfr	%r3,%r3			# int
	jg	sys_access		# branch to system call

	.globl	sys32_nice_wrapper
sys32_nice_wrapper:
	lgfr	%r2,%r2			# int
	jg	sys_nice		# branch to system call

#sys32_sync_wrapper			# void

	.globl	sys32_kill_wrapper
sys32_kill_wrapper:
	lgfr	%r2,%r2			# int
	lgfr	%r3,%r3			# int
	jg	sys_kill		# branch to system call

	.globl	sys32_rename_wrapper
sys32_rename_wrapper:
	llgtr	%r2,%r2			# const char *
	llgtr	%r3,%r3			# const char *
	jg	sys_rename		# branch to system call

	.globl	sys32_mkdir_wrapper
sys32_mkdir_wrapper:
	llgtr	%r2,%r2			# const char *
	lgfr	%r3,%r3			# int
	jg	sys_mkdir		# branch to system call

	.globl	sys32_rmdir_wrapper
sys32_rmdir_wrapper:
	llgtr	%r2,%r2			# const char *
	jg	sys_rmdir		# branch to system call

	.globl	sys32_dup_wrapper
sys32_dup_wrapper:
	llgfr	%r2,%r2			# unsigned int
	jg	sys_dup			# branch to system call

	.globl	sys32_pipe_wrapper
sys32_pipe_wrapper:
	llgtr	%r2,%r2			# u32 *
	jg	sys_pipe		# branch to system call

	.globl	compat_sys_times_wrapper
compat_sys_times_wrapper:
	llgtr	%r2,%r2			# struct compat_tms *
	jg	compat_sys_times	# branch to system call

	.globl	sys32_brk_wrapper
sys32_brk_wrapper:
	llgtr	%r2,%r2			# unsigned long
	jg	sys_brk			# branch to system call

	.globl	sys32_setgid16_wrapper
sys32_setgid16_wrapper:
	llgfr	%r2,%r2			# __kernel_old_gid_emu31_t
	jg	sys32_setgid16		# branch to system call

#sys32_getgid16_wrapper			# void

	.globl sys32_signal_wrapper
sys32_signal_wrapper:
	lgfr	%r2,%r2			# int
	llgtr	%r3,%r3			# __sighandler_t
	jg	sys_signal

#sys32_geteuid16_wrapper		# void

#sys32_getegid16_wrapper		# void

	.globl	sys32_acct_wrapper
sys32_acct_wrapper:
	llgtr	%r2,%r2			# char *
	jg	sys_acct		# branch to system call

	.globl	sys32_umount_wrapper
sys32_umount_wrapper:
	llgtr	%r2,%r2			# char *
	lgfr	%r3,%r3			# int
	jg	sys_umount		# branch to system call

	.globl	compat_sys_ioctl_wrapper
compat_sys_ioctl_wrapper:
	llgfr	%r2,%r2			# unsigned int
	llgfr	%r3,%r3			# unsigned int
	llgfr	%r4,%r4			# unsigned int
	jg	compat_sys_ioctl	# branch to system call

	.globl	compat_sys_fcntl_wrapper
compat_sys_fcntl_wrapper:
	llgfr	%r2,%r2			# unsigned int
	llgfr	%r3,%r3			# unsigned int
	llgfr	%r4,%r4			# unsigned long
	jg	compat_sys_fcntl	# branch to system call

	.globl	sys32_setpgid_wrapper
sys32_setpgid_wrapper:
	lgfr	%r2,%r2			# pid_t
	lgfr	%r3,%r3			# pid_t
	jg	sys_setpgid		# branch to system call

	.globl	sys32_umask_wrapper
sys32_umask_wrapper:
	lgfr	%r2,%r2			# int
	jg	sys_umask		# branch to system call

	.globl	sys32_chroot_wrapper
sys32_chroot_wrapper:
	llgtr	%r2,%r2			# char *
	jg	sys_chroot		# branch to system call

	.globl sys32_ustat_wrapper
sys32_ustat_wrapper:
	llgfr	%r2,%r2			# dev_t
	llgtr	%r3,%r3			# struct ustat *
	jg	compat_sys_ustat

	.globl	sys32_dup2_wrapper
sys32_dup2_wrapper:
	llgfr	%r2,%r2			# unsigned int
	llgfr	%r3,%r3			# unsigned int
	jg	sys_dup2		# branch to system call

#sys32_getppid_wrapper			# void

#sys32_getpgrp_wrapper			# void

#sys32_setsid_wrapper			# void

	.globl	sys32_sigaction_wrapper
sys32_sigaction_wrapper:
	lgfr	%r2,%r2			# int
	llgtr	%r3,%r3			# const struct old_sigaction *
	llgtr	%r4,%r4			# struct old_sigaction32 *
	jg	sys32_sigaction		# branch to system call

	.globl	sys32_setreuid16_wrapper
sys32_setreuid16_wrapper:
	llgfr	%r2,%r2			# __kernel_old_uid_emu31_t
	llgfr	%r3,%r3			# __kernel_old_uid_emu31_t
	jg	sys32_setreuid16	# branch to system call

	.globl	sys32_setregid16_wrapper
sys32_setregid16_wrapper:
	llgfr	%r2,%r2			# __kernel_old_gid_emu31_t
	llgfr	%r3,%r3			# __kernel_old_gid_emu31_t
	jg	sys32_setregid16	# branch to system call

	.globl sys_sigsuspend_wrapper
sys_sigsuspend_wrapper:
	lgfr	%r2,%r2			# int
	lgfr	%r3,%r3			# int
	llgfr	%r4,%r4			# old_sigset_t
	jg	sys_sigsuspend

	.globl	compat_sys_sigpending_wrapper
compat_sys_sigpending_wrapper:
	llgtr	%r2,%r2			# compat_old_sigset_t *
	jg	compat_sys_sigpending	# branch to system call

	.globl	sys32_sethostname_wrapper
sys32_sethostname_wrapper:
	llgtr	%r2,%r2			# char *
	lgfr	%r3,%r3			# int
	jg	sys_sethostname		# branch to system call

	.globl	compat_sys_setrlimit_wrapper
compat_sys_setrlimit_wrapper:
	llgfr	%r2,%r2			# unsigned int
	llgtr	%r3,%r3			# struct rlimit_emu31 *
	jg	compat_sys_setrlimit	# branch to system call

	.globl	compat_sys_old_getrlimit_wrapper
compat_sys_old_getrlimit_wrapper:
	llgfr	%r2,%r2			# unsigned int
	llgtr	%r3,%r3			# struct rlimit_emu31 *
	jg	compat_sys_old_getrlimit # branch to system call

	.globl	compat_sys_getrlimit_wrapper
compat_sys_getrlimit_wrapper:
	llgfr	%r2,%r2			# unsigned int
	llgtr	%r3,%r3			# struct rlimit_emu31 *
	jg	compat_sys_getrlimit	# branch to system call

	.globl	sys32_mmap2_wrapper
sys32_mmap2_wrapper:
	llgtr	%r2,%r2			# struct mmap_arg_struct_emu31 *
	jg	sys32_mmap2			# branch to system call

	.globl	compat_sys_getrusage_wrapper
compat_sys_getrusage_wrapper:
	lgfr	%r2,%r2			# int
	llgtr	%r3,%r3			# struct rusage_emu31 *
	jg	compat_sys_getrusage	# branch to system call

	.globl	compat_sys_gettimeofday_wrapper
compat_sys_gettimeofday_wrapper:
	llgtr	%r2,%r2			# struct timeval_emu31 *
	llgtr	%r3,%r3			# struct timezone *
	jg	compat_sys_gettimeofday	# branch to system call

	.globl	compat_sys_settimeofday_wrapper
compat_sys_settimeofday_wrapper:
	llgtr	%r2,%r2			# struct timeval_emu31 *
	llgtr	%r3,%r3			# struct timezone *
	jg	compat_sys_settimeofday	# branch to system call

	.globl	sys32_getgroups16_wrapper
sys32_getgroups16_wrapper:
	lgfr	%r2,%r2			# int
	llgtr	%r3,%r3			# __kernel_old_gid_emu31_t *
	jg	sys32_getgroups16	# branch to system call

	.globl	sys32_setgroups16_wrapper
sys32_setgroups16_wrapper:
	lgfr	%r2,%r2			# int
	llgtr	%r3,%r3			# __kernel_old_gid_emu31_t *
	jg	sys32_setgroups16	# branch to system call

	.globl	sys32_symlink_wrapper
sys32_symlink_wrapper:
	llgtr	%r2,%r2			# const char *
	llgtr	%r3,%r3			# const char *
	jg	sys_symlink		# branch to system call

	.globl	sys32_readlink_wrapper
sys32_readlink_wrapper:
	llgtr	%r2,%r2			# const char *
	llgtr	%r3,%r3			# char *
	lgfr	%r4,%r4			# int
	jg	sys_readlink		# branch to system call

	.globl	sys32_uselib_wrapper
sys32_uselib_wrapper:
	llgtr	%r2,%r2			# const char *
	jg	sys_uselib		# branch to system call

	.globl	sys32_swapon_wrapper
sys32_swapon_wrapper:
	llgtr	%r2,%r2			# const char *
	lgfr	%r3,%r3			# int
	jg	sys_swapon		# branch to system call

	.globl	sys32_reboot_wrapper
sys32_reboot_wrapper:
	lgfr	%r2,%r2			# int
	lgfr	%r3,%r3			# int
	llgfr	%r4,%r4			# unsigned int
	llgtr	%r5,%r5			# void *
	jg	sys_reboot		# branch to system call

	.globl	old32_readdir_wrapper
old32_readdir_wrapper:
	llgfr	%r2,%r2			# unsigned int
	llgtr	%r3,%r3			# void *
	llgfr	%r4,%r4			# unsigned int
	jg	compat_sys_old_readdir	# branch to system call

	.globl	old32_mmap_wrapper
old32_mmap_wrapper:
	llgtr	%r2,%r2			# struct mmap_arg_struct_emu31 *
	jg	old32_mmap		# branch to system call

	.globl	sys32_munmap_wrapper
sys32_munmap_wrapper:
	llgfr	%r2,%r2			# unsigned long
	llgfr	%r3,%r3			# size_t
	jg	sys_munmap		# branch to system call

	.globl	sys32_truncate_wrapper
sys32_truncate_wrapper:
	llgtr	%r2,%r2			# const char *
	llgfr	%r3,%r3			# unsigned long
	jg	sys_truncate		# branch to system call

	.globl	sys32_ftruncate_wrapper
sys32_ftruncate_wrapper:
	llgfr	%r2,%r2			# unsigned int
	llgfr	%r3,%r3			# unsigned long
	jg	sys_ftruncate		# branch to system call

	.globl	sys32_fchmod_wrapper
sys32_fchmod_wrapper:
	llgfr	%r2,%r2			# unsigned int
	llgfr	%r3,%r3			# mode_t
	jg	sys_fchmod		# branch to system call

	.globl	sys32_fchown16_wrapper
sys32_fchown16_wrapper:
	llgfr	%r2,%r2			# unsigned int
	llgfr	%r3,%r3			# compat_uid_t
	llgfr	%r4,%r4			# compat_uid_t
	jg	sys32_fchown16		# branch to system call

	.globl	sys32_getpriority_wrapper
sys32_getpriority_wrapper:
	lgfr	%r2,%r2			# int
	lgfr	%r3,%r3			# int
	jg	sys_getpriority		# branch to system call

	.globl	sys32_setpriority_wrapper
sys32_setpriority_wrapper:
	lgfr	%r2,%r2			# int
	lgfr	%r3,%r3			# int
	lgfr	%r4,%r4			# int
	jg	sys_setpriority		# branch to system call

	.globl	compat_sys_statfs_wrapper
compat_sys_statfs_wrapper:
	llgtr	%r2,%r2			# char *
	llgtr	%r3,%r3			# struct compat_statfs *
	jg	compat_sys_statfs	# branch to system call

	.globl	compat_sys_fstatfs_wrapper
compat_sys_fstatfs_wrapper:
	llgfr	%r2,%r2			# unsigned int
	llgtr	%r3,%r3			# struct compat_statfs *
	jg	compat_sys_fstatfs	# branch to system call

	.globl	compat_sys_socketcall_wrapper
compat_sys_socketcall_wrapper:
	lgfr	%r2,%r2			# int
	llgtr	%r3,%r3			# u32 *
	jg	compat_sys_socketcall	# branch to system call

	.globl	sys32_syslog_wrapper
sys32_syslog_wrapper:
	lgfr	%r2,%r2			# int
	llgtr	%r3,%r3			# char *
	lgfr	%r4,%r4			# int
	jg	sys_syslog		# branch to system call

	.globl	compat_sys_setitimer_wrapper
compat_sys_setitimer_wrapper:
	lgfr	%r2,%r2			# int
	llgtr	%r3,%r3			# struct itimerval_emu31 *
	llgtr	%r4,%r4			# struct itimerval_emu31 *
	jg	compat_sys_setitimer	# branch to system call

	.globl	compat_sys_getitimer_wrapper
compat_sys_getitimer_wrapper:
	lgfr	%r2,%r2			# int
	llgtr	%r3,%r3			# struct itimerval_emu31 *
	jg	compat_sys_getitimer	# branch to system call

	.globl	compat_sys_newstat_wrapper
compat_sys_newstat_wrapper:
	llgtr	%r2,%r2			# char *
	llgtr	%r3,%r3			# struct stat_emu31 *
	jg	compat_sys_newstat	# branch to system call

	.globl	compat_sys_newlstat_wrapper
compat_sys_newlstat_wrapper:
	llgtr	%r2,%r2			# char *
	llgtr	%r3,%r3			# struct stat_emu31 *
	jg	compat_sys_newlstat	# branch to system call

	.globl	compat_sys_newfstat_wrapper
compat_sys_newfstat_wrapper:
	llgfr	%r2,%r2			# unsigned int
	llgtr	%r3,%r3			# struct stat_emu31 *
	jg	compat_sys_newfstat	# branch to system call

#sys32_vhangup_wrapper			# void

	.globl	compat_sys_wait4_wrapper
compat_sys_wait4_wrapper:
	lgfr	%r2,%r2			# pid_t
	llgtr	%r3,%r3			# unsigned int *
	lgfr	%r4,%r4			# int
	llgtr	%r5,%r5			# struct rusage *
	jg	compat_sys_wait4	# branch to system call

	.globl	sys32_swapoff_wrapper
sys32_swapoff_wrapper:
	llgtr	%r2,%r2			# const char *
	jg	sys_swapoff		# branch to system call

	.globl	compat_sys_sysinfo_wrapper
compat_sys_sysinfo_wrapper:
	llgtr	%r2,%r2			# struct sysinfo_emu31 *
	jg	compat_sys_sysinfo	# branch to system call

	.globl	sys32_ipc_wrapper
sys32_ipc_wrapper:
	llgfr	%r2,%r2			# uint
	lgfr	%r3,%r3			# int
	lgfr	%r4,%r4			# int
	lgfr	%r5,%r5			# int
	llgfr	%r6,%r6			# u32
	jg	sys32_ipc		# branch to system call

	.globl	sys32_fsync_wrapper
sys32_fsync_wrapper:
	llgfr	%r2,%r2			# unsigned int
	jg	sys_fsync		# branch to system call

#sys32_sigreturn_wrapper		# done in sigreturn_glue

#sys32_clone_wrapper			# done in clone_glue

	.globl	sys32_setdomainname_wrapper
sys32_setdomainname_wrapper:
	llgtr	%r2,%r2			# char *
	lgfr	%r3,%r3			# int
	jg	sys_setdomainname	# branch to system call

	.globl	sys32_newuname_wrapper
sys32_newuname_wrapper:
	llgtr	%r2,%r2			# struct new_utsname *
	jg	sys_s390_newuname	# branch to system call

	.globl	compat_sys_adjtimex_wrapper
compat_sys_adjtimex_wrapper:
	llgtr	%r2,%r2			# struct compat_timex *
	jg	compat_sys_adjtimex	# branch to system call

	.globl	sys32_mprotect_wrapper
sys32_mprotect_wrapper:
	llgtr	%r2,%r2			# unsigned long (actually pointer
	llgfr	%r3,%r3			# size_t
	llgfr	%r4,%r4			# unsigned long
	jg	sys_mprotect		# branch to system call

	.globl	compat_sys_sigprocmask_wrapper
compat_sys_sigprocmask_wrapper:
	lgfr	%r2,%r2			# int
	llgtr	%r3,%r3			# compat_old_sigset_t *
	llgtr	%r4,%r4			# compat_old_sigset_t *
	jg	compat_sys_sigprocmask		# branch to system call

	.globl	sys32_init_module_wrapper
sys32_init_module_wrapper:
	llgtr	%r2,%r2			# void *
	llgfr	%r3,%r3			# unsigned long
	llgtr	%r4,%r4			# char *
	jg	sys32_init_module	# branch to system call

	.globl	sys32_delete_module_wrapper
sys32_delete_module_wrapper:
	llgtr	%r2,%r2			# const char *
	llgfr	%r3,%r3			# unsigned int
	jg	sys32_delete_module	# branch to system call

	.globl	sys32_quotactl_wrapper
sys32_quotactl_wrapper:
	llgfr	%r2,%r2			# unsigned int
	llgtr	%r3,%r3			# const char *
	llgfr	%r4,%r4			# qid_t
	llgtr	%r5,%r5			# caddr_t
	jg	sys_quotactl		# branch to system call

	.globl	sys32_getpgid_wrapper
sys32_getpgid_wrapper:
	lgfr	%r2,%r2			# pid_t
	jg	sys_getpgid		# branch to system call

	.globl	sys32_fchdir_wrapper
sys32_fchdir_wrapper:
	llgfr	%r2,%r2			# unsigned int
	jg	sys_fchdir		# branch to system call

	.globl	sys32_bdflush_wrapper
sys32_bdflush_wrapper:
	lgfr	%r2,%r2			# int
	lgfr	%r3,%r3			# long
	jg	sys_bdflush		# branch to system call

	.globl	sys32_sysfs_wrapper
sys32_sysfs_wrapper:
	lgfr	%r2,%r2			# int
	llgfr	%r3,%r3			# unsigned long
	llgfr	%r4,%r4			# unsigned long
	jg	sys_sysfs		# branch to system call

	.globl	sys32_personality_wrapper
sys32_personality_wrapper:
	llgfr	%r2,%r2			# unsigned long
	jg	sys_s390_personality	# branch to system call

	.globl	sys32_setfsuid16_wrapper
sys32_setfsuid16_wrapper:
	llgfr	%r2,%r2			# __kernel_old_uid_emu31_t
	jg	sys32_setfsuid16	# branch to system call

	.globl	sys32_setfsgid16_wrapper
sys32_setfsgid16_wrapper:
	llgfr	%r2,%r2			# __kernel_old_gid_emu31_t
	jg	sys32_setfsgid16	# branch to system call

	.globl	sys32_llseek_wrapper
sys32_llseek_wrapper:
	llgfr	%r2,%r2			# unsigned int
	llgfr	%r3,%r3			# unsigned long
	llgfr	%r4,%r4			# unsigned long
	llgtr	%r5,%r5			# loff_t *
	llgfr	%r6,%r6			# unsigned int
	jg	sys_llseek		# branch to system call

	.globl	sys32_getdents_wrapper
sys32_getdents_wrapper:
	llgfr	%r2,%r2			# unsigned int
	llgtr	%r3,%r3			# void *
	llgfr	%r4,%r4			# unsigned int
	jg	compat_sys_getdents	# branch to system call

	.globl	compat_sys_select_wrapper
compat_sys_select_wrapper:
	lgfr	%r2,%r2			# int
	llgtr	%r3,%r3			# compat_fd_set *
	llgtr	%r4,%r4			# compat_fd_set *
	llgtr	%r5,%r5			# compat_fd_set *
	llgtr	%r6,%r6			# struct compat_timeval *
	jg	compat_sys_select	# branch to system call

	.globl	sys32_flock_wrapper
sys32_flock_wrapper:
	llgfr	%r2,%r2			# unsigned int
	llgfr	%r3,%r3			# unsigned int
	jg	sys_flock		# branch to system call

	.globl	sys32_msync_wrapper
sys32_msync_wrapper:
	llgfr	%r2,%r2			# unsigned long
	llgfr	%r3,%r3			# size_t
	lgfr	%r4,%r4			# int
	jg	sys_msync		# branch to system call

	.globl	compat_sys_readv_wrapper
compat_sys_readv_wrapper:
	lgfr	%r2,%r2			# int
	llgtr	%r3,%r3			# const struct compat_iovec *
	llgfr	%r4,%r4			# unsigned long
	jg	compat_sys_readv	# branch to system call

	.globl	compat_sys_writev_wrapper
compat_sys_writev_wrapper:
	lgfr	%r2,%r2			# int
	llgtr	%r3,%r3			# const struct compat_iovec *
	llgfr	%r4,%r4			# unsigned long
	jg	compat_sys_writev	# branch to system call

	.globl	sys32_getsid_wrapper
sys32_getsid_wrapper:
	lgfr	%r2,%r2			# pid_t
	jg	sys_getsid		# branch to system call

	.globl	sys32_fdatasync_wrapper
sys32_fdatasync_wrapper:
	llgfr	%r2,%r2			# unsigned int
	jg	sys_fdatasync		# branch to system call

#sys32_sysctl_wrapper			# tbd

	.globl	sys32_mlock_wrapper
sys32_mlock_wrapper:
	llgfr	%r2,%r2			# unsigned long
	llgfr	%r3,%r3			# size_t
	jg	sys_mlock		# branch to system call

	.globl	sys32_munlock_wrapper
sys32_munlock_wrapper:
	llgfr	%r2,%r2			# unsigned long
	llgfr	%r3,%r3			# size_t
	jg	sys_munlock		# branch to system call

	.globl	sys32_mlockall_wrapper
sys32_mlockall_wrapper:
	lgfr	%r2,%r2			# int
	jg	sys_mlockall		# branch to system call

#sys32_munlockall_wrapper		# void

	.globl	sys32_sched_setparam_wrapper
sys32_sched_setparam_wrapper:
	lgfr	%r2,%r2			# pid_t
	llgtr	%r3,%r3			# struct sched_param *
	jg	sys_sched_setparam	# branch to system call

	.globl	sys32_sched_getparam_wrapper
sys32_sched_getparam_wrapper:
	lgfr	%r2,%r2			# pid_t
	llgtr	%r3,%r3			# struct sched_param *
	jg	sys_sched_getparam	# branch to system call

	.globl	sys32_sched_setscheduler_wrapper
sys32_sched_setscheduler_wrapper:
	lgfr	%r2,%r2			# pid_t
	lgfr	%r3,%r3			# int
	llgtr	%r4,%r4			# struct sched_param *
	jg	sys_sched_setscheduler	# branch to system call

	.globl	sys32_sched_getscheduler_wrapper
sys32_sched_getscheduler_wrapper:
	lgfr	%r2,%r2			# pid_t
	jg	sys_sched_getscheduler	# branch to system call

#sys32_sched_yield_wrapper		# void

	.globl	sys32_sched_get_priority_max_wrapper
sys32_sched_get_priority_max_wrapper:
	lgfr	%r2,%r2			# int
	jg	sys_sched_get_priority_max	# branch to system call

	.globl	sys32_sched_get_priority_min_wrapper
sys32_sched_get_priority_min_wrapper:
	lgfr	%r2,%r2			# int
	jg	sys_sched_get_priority_min	# branch to system call

	.globl	sys32_sched_rr_get_interval_wrapper
sys32_sched_rr_get_interval_wrapper:
	lgfr	%r2,%r2			# pid_t
	llgtr	%r3,%r3			# struct compat_timespec *
	jg	sys32_sched_rr_get_interval	# branch to system call

	.globl	compat_sys_nanosleep_wrapper
compat_sys_nanosleep_wrapper:
	llgtr	%r2,%r2			# struct compat_timespec *
	llgtr	%r3,%r3			# struct compat_timespec *
	jg	compat_sys_nanosleep		# branch to system call

	.globl	sys32_mremap_wrapper
sys32_mremap_wrapper:
	llgfr	%r2,%r2			# unsigned long
	llgfr	%r3,%r3			# unsigned long
	llgfr	%r4,%r4			# unsigned long
	llgfr	%r5,%r5			# unsigned long
	llgfr	%r6,%r6			# unsigned long
	jg	sys_mremap		# branch to system call

	.globl	sys32_setresuid16_wrapper
sys32_setresuid16_wrapper:
	llgfr	%r2,%r2			# __kernel_old_uid_emu31_t
	llgfr	%r3,%r3			# __kernel_old_uid_emu31_t
	llgfr	%r4,%r4			# __kernel_old_uid_emu31_t
	jg	sys32_setresuid16	# branch to system call

	.globl	sys32_getresuid16_wrapper
sys32_getresuid16_wrapper:
	llgtr	%r2,%r2			# __kernel_old_uid_emu31_t *
	llgtr	%r3,%r3			# __kernel_old_uid_emu31_t *
	llgtr	%r4,%r4			# __kernel_old_uid_emu31_t *
	jg	sys32_getresuid16	# branch to system call

	.globl	sys32_poll_wrapper
sys32_poll_wrapper:
	llgtr	%r2,%r2			# struct pollfd *
	llgfr	%r3,%r3			# unsigned int
	lgfr	%r4,%r4			# long
	jg	sys_poll		# branch to system call

	.globl	compat_sys_nfsservctl_wrapper
compat_sys_nfsservctl_wrapper:
	lgfr	%r2,%r2			# int
	llgtr	%r3,%r3			# struct compat_nfsctl_arg*
	llgtr	%r4,%r4			# union compat_nfsctl_res*
	jg	compat_sys_nfsservctl	# branch to system call

	.globl	sys32_setresgid16_wrapper
sys32_setresgid16_wrapper:
	llgfr	%r2,%r2			# __kernel_old_gid_emu31_t
	llgfr	%r3,%r3			# __kernel_old_gid_emu31_t
	llgfr	%r4,%r4			# __kernel_old_gid_emu31_t
	jg	sys32_setresgid16	# branch to system call

	.globl	sys32_getresgid16_wrapper
sys32_getresgid16_wrapper:
	llgtr	%r2,%r2			# __kernel_old_gid_emu31_t *
	llgtr	%r3,%r3			# __kernel_old_gid_emu31_t *
	llgtr	%r4,%r4			# __kernel_old_gid_emu31_t *
	jg	sys32_getresgid16	# branch to system call

	.globl	sys32_prctl_wrapper
sys32_prctl_wrapper:
	lgfr	%r2,%r2			# int
	llgfr	%r3,%r3			# unsigned long
	llgfr	%r4,%r4			# unsigned long
	llgfr	%r5,%r5			# unsigned long
	llgfr	%r6,%r6			# unsigned long
	jg	sys_prctl		# branch to system call

#sys32_rt_sigreturn_wrapper		# done in rt_sigreturn_glue

	.globl	sys32_rt_sigaction_wrapper
sys32_rt_sigaction_wrapper:
	lgfr	%r2,%r2			# int
	llgtr	%r3,%r3			# const struct sigaction_emu31 *
	llgtr	%r4,%r4			# const struct sigaction_emu31 *
	llgfr	%r5,%r5			# size_t
	jg	sys32_rt_sigaction	# branch to system call

	.globl	sys32_rt_sigprocmask_wrapper
sys32_rt_sigprocmask_wrapper:
	lgfr	%r2,%r2			# int
	llgtr	%r3,%r3			# old_sigset_emu31 *
	llgtr	%r4,%r4			# old_sigset_emu31 *
	llgfr	%r5,%r5			# size_t
	jg	sys32_rt_sigprocmask	# branch to system call

	.globl	sys32_rt_sigpending_wrapper
sys32_rt_sigpending_wrapper:
	llgtr	%r2,%r2			# sigset_emu31 *
	llgfr	%r3,%r3			# size_t
	jg	sys32_rt_sigpending	# branch to system call

	.globl	compat_sys_rt_sigtimedwait_wrapper
compat_sys_rt_sigtimedwait_wrapper:
	llgtr	%r2,%r2			# const sigset_emu31_t *
	llgtr	%r3,%r3			# siginfo_emu31_t *
	llgtr	%r4,%r4			# const struct compat_timespec *
	llgfr	%r5,%r5			# size_t
	jg	compat_sys_rt_sigtimedwait	# branch to system call

	.globl	sys32_rt_sigqueueinfo_wrapper
sys32_rt_sigqueueinfo_wrapper:
	lgfr	%r2,%r2			# int
	lgfr	%r3,%r3			# int
	llgtr	%r4,%r4			# siginfo_emu31_t *
	jg	sys32_rt_sigqueueinfo	# branch to system call

	.globl compat_sys_rt_sigsuspend_wrapper
compat_sys_rt_sigsuspend_wrapper:
	llgtr	%r2,%r2			# compat_sigset_t *
	llgfr	%r3,%r3			# compat_size_t
	jg	compat_sys_rt_sigsuspend

	.globl	sys32_pread64_wrapper
sys32_pread64_wrapper:
	llgfr	%r2,%r2			# unsigned int
	llgtr	%r3,%r3			# char *
	llgfr	%r4,%r4			# size_t
	llgfr	%r5,%r5			# u32
	llgfr	%r6,%r6			# u32
	jg	sys32_pread64		# branch to system call

	.globl	sys32_pwrite64_wrapper
sys32_pwrite64_wrapper:
	llgfr	%r2,%r2			# unsigned int
	llgtr	%r3,%r3			# const char *
	llgfr	%r4,%r4			# size_t
	llgfr	%r5,%r5			# u32
	llgfr	%r6,%r6			# u32
	jg	sys32_pwrite64		# branch to system call

	.globl	sys32_chown16_wrapper
sys32_chown16_wrapper:
	llgtr	%r2,%r2			# const char *
	llgfr	%r3,%r3			# __kernel_old_uid_emu31_t
	llgfr	%r4,%r4			# __kernel_old_gid_emu31_t
	jg	sys32_chown16		# branch to system call

	.globl	sys32_getcwd_wrapper
sys32_getcwd_wrapper:
	llgtr	%r2,%r2			# char *
	llgfr	%r3,%r3			# unsigned long
	jg	sys_getcwd		# branch to system call

	.globl	sys32_capget_wrapper
sys32_capget_wrapper:
	llgtr	%r2,%r2			# cap_user_header_t
	llgtr	%r3,%r3			# cap_user_data_t
	jg	sys_capget		# branch to system call

	.globl	sys32_capset_wrapper
sys32_capset_wrapper:
	llgtr	%r2,%r2			# cap_user_header_t
	llgtr	%r3,%r3			# const cap_user_data_t
	jg	sys_capset		# branch to system call

	.globl sys32_sigaltstack_wrapper
sys32_sigaltstack_wrapper:
	llgtr	%r2,%r2			# const stack_emu31_t *
	llgtr	%r3,%r3			# stack_emu31_t *
	jg	sys32_sigaltstack

	.globl	sys32_sendfile_wrapper
sys32_sendfile_wrapper:
	lgfr	%r2,%r2			# int
	lgfr	%r3,%r3			# int
	llgtr	%r4,%r4			# __kernel_off_emu31_t *
	llgfr	%r5,%r5			# size_t
	jg	sys32_sendfile		# branch to system call

#sys32_vfork_wrapper			# done in vfork_glue

	.globl	sys32_truncate64_wrapper
sys32_truncate64_wrapper:
	llgtr	%r2,%r2			# const char *
	llgfr	%r3,%r3			# unsigned long
	llgfr	%r4,%r4			# unsigned long
	jg	sys32_truncate64	# branch to system call

	.globl	sys32_ftruncate64_wrapper
sys32_ftruncate64_wrapper:
	llgfr	%r2,%r2			# unsigned int
	llgfr	%r3,%r3			# unsigned long
	llgfr	%r4,%r4			# unsigned long
	jg	sys32_ftruncate64	# branch to system call

	.globl sys32_lchown_wrapper
sys32_lchown_wrapper:
	llgtr	%r2,%r2			# const char *
	llgfr	%r3,%r3			# uid_t
	llgfr	%r4,%r4			# gid_t
	jg	sys_lchown		# branch to system call

#sys32_getuid_wrapper			# void
#sys32_getgid_wrapper			# void
#sys32_geteuid_wrapper			# void
#sys32_getegid_wrapper			# void

	.globl sys32_setreuid_wrapper
sys32_setreuid_wrapper:
	llgfr	%r2,%r2			# uid_t
	llgfr	%r3,%r3			# uid_t
	jg	sys_setreuid		# branch to system call

	.globl sys32_setregid_wrapper
sys32_setregid_wrapper:
	llgfr	%r2,%r2			# gid_t
	llgfr	%r3,%r3			# gid_t
	jg	sys_setregid		# branch to system call

	.globl	sys32_getgroups_wrapper
sys32_getgroups_wrapper:
	lgfr	%r2,%r2			# int
	llgtr	%r3,%r3			# gid_t *
	jg	sys_getgroups		# branch to system call

	.globl	sys32_setgroups_wrapper
sys32_setgroups_wrapper:
	lgfr	%r2,%r2			# int
	llgtr	%r3,%r3			# gid_t *
	jg	sys_setgroups		# branch to system call

	.globl sys32_fchown_wrapper
sys32_fchown_wrapper:
	llgfr	%r2,%r2			# unsigned int
	llgfr	%r3,%r3			# uid_t
	llgfr	%r4,%r4			# gid_t
	jg	sys_fchown		# branch to system call

	.globl sys32_setresuid_wrapper
sys32_setresuid_wrapper:
	llgfr	%r2,%r2			# uid_t
	llgfr	%r3,%r3			# uid_t
	llgfr	%r4,%r4			# uid_t
	jg	sys_setresuid		# branch to system call

	.globl sys32_getresuid_wrapper
sys32_getresuid_wrapper:
	llgtr	%r2,%r2			# uid_t *
	llgtr	%r3,%r3			# uid_t *
	llgtr	%r4,%r4			# uid_t *
	jg	sys_getresuid		# branch to system call

	.globl sys32_setresgid_wrapper
sys32_setresgid_wrapper:
	llgfr	%r2,%r2			# gid_t
	llgfr	%r3,%r3			# gid_t
	llgfr	%r4,%r4			# gid_t
	jg	sys_setresgid		# branch to system call

	.globl sys32_getresgid_wrapper
sys32_getresgid_wrapper:
	llgtr	%r2,%r2			# gid_t *
	llgtr	%r3,%r3			# gid_t *
	llgtr	%r4,%r4			# gid_t *
	jg	sys_getresgid		# branch to system call

	.globl sys32_chown_wrapper
sys32_chown_wrapper:
	llgtr	%r2,%r2			# const char *
	llgfr	%r3,%r3			# uid_t
	llgfr	%r4,%r4			# gid_t
	jg	sys_chown		# branch to system call

	.globl sys32_setuid_wrapper
sys32_setuid_wrapper:
	llgfr	%r2,%r2			# uid_t
	jg	sys_setuid		# branch to system call

	.globl sys32_setgid_wrapper
sys32_setgid_wrapper:
	llgfr	%r2,%r2			# gid_t
	jg	sys_setgid		# branch to system call

	.globl sys32_setfsuid_wrapper
sys32_setfsuid_wrapper:
	llgfr	%r2,%r2			# uid_t
	jg	sys_setfsuid		# branch to system call

	.globl sys32_setfsgid_wrapper
sys32_setfsgid_wrapper:
	llgfr	%r2,%r2			# gid_t
	jg	sys_setfsgid		# branch to system call

	.globl	sys32_pivot_root_wrapper
sys32_pivot_root_wrapper:
	llgtr	%r2,%r2			# const char *
	llgtr	%r3,%r3			# const char *
	jg	sys_pivot_root		# branch to system call

	.globl	sys32_mincore_wrapper
sys32_mincore_wrapper:
	llgfr	%r2,%r2			# unsigned long
	llgfr	%r3,%r3			# size_t
	llgtr	%r4,%r4			# unsigned char *
	jg	sys_mincore		# branch to system call

	.globl	sys32_madvise_wrapper
sys32_madvise_wrapper:
	llgfr	%r2,%r2			# unsigned long
	llgfr	%r3,%r3			# size_t
	lgfr	%r4,%r4			# int
	jg	sys_madvise		# branch to system call

	.globl	sys32_getdents64_wrapper
sys32_getdents64_wrapper:
	llgfr	%r2,%r2			# unsigned int
	llgtr	%r3,%r3			# void *
	llgfr	%r4,%r4			# unsigned int
	jg	sys_getdents64		# branch to system call

	.globl	compat_sys_fcntl64_wrapper
compat_sys_fcntl64_wrapper:
	llgfr	%r2,%r2			# unsigned int
	llgfr	%r3,%r3			# unsigned int
	llgfr	%r4,%r4			# unsigned long
	jg	compat_sys_fcntl64	# branch to system call

	.globl	sys32_stat64_wrapper
sys32_stat64_wrapper:
	llgtr	%r2,%r2			# char *
	llgtr	%r3,%r3			# struct stat64 *
	jg	sys32_stat64		# branch to system call

	.globl	sys32_lstat64_wrapper
sys32_lstat64_wrapper:
	llgtr	%r2,%r2			# char *
	llgtr	%r3,%r3			# struct stat64 *
	jg	sys32_lstat64		# branch to system call

	.globl	sys32_stime_wrapper
sys32_stime_wrapper:
	llgtr	%r2,%r2			# long *
	jg	compat_sys_stime	# branch to system call

	.globl	sys32_sysctl_wrapper
sys32_sysctl_wrapper:
	llgtr	%r2,%r2 		# struct __sysctl_args32 *
	jg	sys32_sysctl

	.globl	sys32_fstat64_wrapper
sys32_fstat64_wrapper:
	llgfr	%r2,%r2			# unsigned long
	llgtr	%r3,%r3			# struct stat64 *
	jg	sys32_fstat64		# branch to system call

	.globl	compat_sys_futex_wrapper
compat_sys_futex_wrapper:
	llgtr	%r2,%r2			# u32 *
	lgfr	%r3,%r3			# int
	lgfr	%r4,%r4			# int
	llgtr	%r5,%r5			# struct compat_timespec *
	llgtr	%r6,%r6			# u32 *
	lgf	%r0,164(%r15)		# int
	stg	%r0,160(%r15)
	jg	compat_sys_futex	# branch to system call

	.globl	sys32_setxattr_wrapper
sys32_setxattr_wrapper:
	llgtr	%r2,%r2			# char *
	llgtr	%r3,%r3			# char *
	llgtr	%r4,%r4			# void *
	llgfr	%r5,%r5			# size_t
	lgfr	%r6,%r6			# int
	jg	sys_setxattr

	.globl	sys32_lsetxattr_wrapper
sys32_lsetxattr_wrapper:
	llgtr	%r2,%r2			# char *
	llgtr	%r3,%r3			# char *
	llgtr	%r4,%r4			# void *
	llgfr	%r5,%r5			# size_t
	lgfr	%r6,%r6			# int
	jg	sys_lsetxattr

	.globl	sys32_fsetxattr_wrapper
sys32_fsetxattr_wrapper:
	lgfr	%r2,%r2			# int
	llgtr	%r3,%r3			# char *
	llgtr	%r4,%r4			# void *
	llgfr	%r5,%r5			# size_t
	lgfr	%r6,%r6			# int
	jg	sys_fsetxattr

	.globl	sys32_getxattr_wrapper
sys32_getxattr_wrapper:
	llgtr	%r2,%r2			# char *
	llgtr	%r3,%r3			# char *
	llgtr	%r4,%r4			# void *
	llgfr	%r5,%r5			# size_t
	jg	sys_getxattr

	.globl	sys32_lgetxattr_wrapper
sys32_lgetxattr_wrapper:
	llgtr	%r2,%r2			# char *
	llgtr	%r3,%r3			# char *
	llgtr	%r4,%r4			# void *
	llgfr	%r5,%r5			# size_t
	jg	sys_lgetxattr

	.globl	sys32_fgetxattr_wrapper
sys32_fgetxattr_wrapper:
	lgfr	%r2,%r2			# int
	llgtr	%r3,%r3			# char *
	llgtr	%r4,%r4			# void *
	llgfr	%r5,%r5			# size_t
	jg	sys_fgetxattr

	.globl	sys32_listxattr_wrapper
sys32_listxattr_wrapper:
	llgtr	%r2,%r2			# char *
	llgtr	%r3,%r3			# char *
	llgfr	%r4,%r4			# size_t
	jg	sys_listxattr

	.globl	sys32_llistxattr_wrapper
sys32_llistxattr_wrapper:
	llgtr	%r2,%r2			# char *
	llgtr	%r3,%r3			# char *
	llgfr	%r4,%r4			# size_t
	jg	sys_llistxattr

	.globl	sys32_flistxattr_wrapper
sys32_flistxattr_wrapper:
	lgfr	%r2,%r2			# int
	llgtr	%r3,%r3			# char *
	llgfr	%r4,%r4			# size_t
	jg	sys_flistxattr

	.globl	sys32_removexattr_wrapper
sys32_removexattr_wrapper:
	llgtr	%r2,%r2			# char *
	llgtr	%r3,%r3			# char *
	jg	sys_removexattr

	.globl	sys32_lremovexattr_wrapper
sys32_lremovexattr_wrapper:
	llgtr	%r2,%r2			# char *
	llgtr	%r3,%r3			# char *
	jg	sys_lremovexattr

	.globl	sys32_fremovexattr_wrapper
sys32_fremovexattr_wrapper:
	lgfr	%r2,%r2			# int
	llgtr	%r3,%r3			# char *
	jg	sys_fremovexattr

	.globl	sys32_sched_setaffinity_wrapper
sys32_sched_setaffinity_wrapper:
	lgfr	%r2,%r2			# int
	llgfr	%r3,%r3			# unsigned int
	llgtr	%r4,%r4			# unsigned long *
	jg	compat_sys_sched_setaffinity

	.globl	sys32_sched_getaffinity_wrapper
sys32_sched_getaffinity_wrapper:
	lgfr	%r2,%r2			# int
	llgfr	%r3,%r3			# unsigned int
	llgtr	%r4,%r4			# unsigned long *
	jg	compat_sys_sched_getaffinity

	.globl	sys32_exit_group_wrapper
sys32_exit_group_wrapper:
	lgfr	%r2,%r2			# int
	jg	sys_exit_group		# branch to system call

	.globl	sys32_set_tid_address_wrapper
sys32_set_tid_address_wrapper:
	llgtr	%r2,%r2			# int *
	jg	sys_set_tid_address	# branch to system call

	.globl	sys_epoll_create_wrapper
sys_epoll_create_wrapper:
	lgfr	%r2,%r2			# int
	jg	sys_epoll_create	# branch to system call

	.globl	sys_epoll_ctl_wrapper
sys_epoll_ctl_wrapper:
	lgfr	%r2,%r2			# int
	lgfr	%r3,%r3			# int
	lgfr	%r4,%r4			# int
	llgtr	%r5,%r5			# struct epoll_event *
	jg	sys_epoll_ctl		# branch to system call

	.globl	sys_epoll_wait_wrapper
sys_epoll_wait_wrapper:
	lgfr	%r2,%r2			# int
	llgtr	%r3,%r3			# struct epoll_event *
	lgfr	%r4,%r4			# int
	lgfr	%r5,%r5			# int
	jg	sys_epoll_wait		# branch to system call

	.globl	sys32_lookup_dcookie_wrapper
sys32_lookup_dcookie_wrapper:
	sllg	%r2,%r2,32		# get high word of 64bit dcookie
	or	%r2,%r3			# get low word of 64bit dcookie
	llgtr	%r3,%r4			# char *
	llgfr	%r4,%r5			# size_t
	jg	sys_lookup_dcookie

	.globl	sys32_fadvise64_wrapper
sys32_fadvise64_wrapper:
	lgfr	%r2,%r2			# int
	sllg	%r3,%r3,32		# get high word of 64bit loff_t
	or	%r3,%r4			# get low word of 64bit loff_t
	llgfr	%r4,%r5			# size_t (unsigned long)
	lgfr	%r5,%r6			# int
	jg	sys32_fadvise64

	.globl	sys32_fadvise64_64_wrapper
sys32_fadvise64_64_wrapper:
	llgtr	%r2,%r2			# struct fadvise64_64_args *
	jg	sys32_fadvise64_64

	.globl	sys32_clock_settime_wrapper
sys32_clock_settime_wrapper:
	lgfr	%r2,%r2			# clockid_t (int)
	llgtr	%r3,%r3			# struct compat_timespec *
	jg	compat_sys_clock_settime

	.globl	sys32_clock_gettime_wrapper
sys32_clock_gettime_wrapper:
	lgfr	%r2,%r2			# clockid_t (int)
	llgtr	%r3,%r3			# struct compat_timespec *
	jg	compat_sys_clock_gettime

	.globl	sys32_clock_getres_wrapper
sys32_clock_getres_wrapper:
	lgfr	%r2,%r2			# clockid_t (int)
	llgtr	%r3,%r3			# struct compat_timespec *
	jg	compat_sys_clock_getres

	.globl	sys32_clock_nanosleep_wrapper
sys32_clock_nanosleep_wrapper:
	lgfr	%r2,%r2			# clockid_t (int)
	lgfr	%r3,%r3			# int
	llgtr	%r4,%r4			# struct compat_timespec *
	llgtr	%r5,%r5			# struct compat_timespec *
	jg	compat_sys_clock_nanosleep

	.globl	sys32_timer_create_wrapper
sys32_timer_create_wrapper:
	lgfr	%r2,%r2			# timer_t (int)
	llgtr	%r3,%r3			# struct compat_sigevent *
	llgtr	%r4,%r4			# timer_t *
	jg	compat_sys_timer_create

	.globl	sys32_timer_settime_wrapper
sys32_timer_settime_wrapper:
	lgfr	%r2,%r2			# timer_t (int)
	lgfr	%r3,%r3			# int
	llgtr	%r4,%r4			# struct compat_itimerspec *
	llgtr	%r5,%r5			# struct compat_itimerspec *
	jg	compat_sys_timer_settime

	.globl	sys32_timer_gettime_wrapper
sys32_timer_gettime_wrapper:
	lgfr	%r2,%r2			# timer_t (int)
	llgtr	%r3,%r3			# struct compat_itimerspec *
	jg	compat_sys_timer_gettime

	.globl	sys32_timer_getoverrun_wrapper
sys32_timer_getoverrun_wrapper:
	lgfr	%r2,%r2			# timer_t (int)
	jg	sys_timer_getoverrun

	.globl	sys32_timer_delete_wrapper
sys32_timer_delete_wrapper:
	lgfr	%r2,%r2			# timer_t (int)
	jg	sys_timer_delete

	.globl	sys32_io_setup_wrapper
sys32_io_setup_wrapper:
	llgfr	%r2,%r2			# unsigned int
	llgtr	%r3,%r3			# u32 *
	jg	compat_sys_io_setup

	.globl	sys32_io_destroy_wrapper
sys32_io_destroy_wrapper:
	llgfr	%r2,%r2			# (aio_context_t) u32
	jg	sys_io_destroy

	.globl	sys32_io_getevents_wrapper
sys32_io_getevents_wrapper:
	llgfr	%r2,%r2			# (aio_context_t) u32
	lgfr	%r3,%r3			# long
	lgfr	%r4,%r4			# long
	llgtr	%r5,%r5			# struct io_event *
	llgtr	%r6,%r6			# struct compat_timespec *
	jg	compat_sys_io_getevents

	.globl	sys32_io_submit_wrapper
sys32_io_submit_wrapper:
	llgfr	%r2,%r2			# (aio_context_t) u32
	lgfr	%r3,%r3			# long
	llgtr	%r4,%r4			# struct iocb **
	jg	compat_sys_io_submit

	.globl	sys32_io_cancel_wrapper
sys32_io_cancel_wrapper:
	llgfr	%r2,%r2			# (aio_context_t) u32
	llgtr	%r3,%r3			# struct iocb *
	llgtr	%r4,%r4			# struct io_event *
	jg	sys_io_cancel

	.globl compat_sys_statfs64_wrapper
compat_sys_statfs64_wrapper:
	llgtr	%r2,%r2			# const char *
	llgfr	%r3,%r3			# compat_size_t
	llgtr	%r4,%r4			# struct compat_statfs64 *
	jg	compat_sys_statfs64

	.globl compat_sys_fstatfs64_wrapper
compat_sys_fstatfs64_wrapper:
	llgfr	%r2,%r2			# unsigned int fd
	llgfr	%r3,%r3			# compat_size_t
	llgtr	%r4,%r4			# struct compat_statfs64 *
	jg	compat_sys_fstatfs64

	.globl	compat_sys_mq_open_wrapper
compat_sys_mq_open_wrapper:
	llgtr	%r2,%r2			# const char *
	lgfr	%r3,%r3			# int
	llgfr	%r4,%r4			# mode_t
	llgtr	%r5,%r5			# struct compat_mq_attr *
	jg	compat_sys_mq_open

	.globl	sys32_mq_unlink_wrapper
sys32_mq_unlink_wrapper:
	llgtr	%r2,%r2			# const char *
	jg	sys_mq_unlink

	.globl	compat_sys_mq_timedsend_wrapper
compat_sys_mq_timedsend_wrapper:
	lgfr	%r2,%r2			# mqd_t
	llgtr	%r3,%r3			# const char *
	llgfr	%r4,%r4			# size_t
	llgfr	%r5,%r5			# unsigned int
	llgtr	%r6,%r6			# const struct compat_timespec *
	jg	compat_sys_mq_timedsend

	.globl	compat_sys_mq_timedreceive_wrapper
compat_sys_mq_timedreceive_wrapper:
	lgfr	%r2,%r2			# mqd_t
	llgtr	%r3,%r3			# char *
	llgfr	%r4,%r4			# size_t
	llgtr	%r5,%r5			# unsigned int *
	llgtr	%r6,%r6			# const struct compat_timespec *
	jg	compat_sys_mq_timedreceive

	.globl	compat_sys_mq_notify_wrapper
compat_sys_mq_notify_wrapper:
	lgfr	%r2,%r2			# mqd_t
	llgtr	%r3,%r3			# struct compat_sigevent *
	jg	compat_sys_mq_notify

	.globl	compat_sys_mq_getsetattr_wrapper
compat_sys_mq_getsetattr_wrapper:
	lgfr	%r2,%r2			# mqd_t
	llgtr	%r3,%r3			# struct compat_mq_attr *
	llgtr	%r4,%r4			# struct compat_mq_attr *
	jg	compat_sys_mq_getsetattr

	.globl	compat_sys_add_key_wrapper
compat_sys_add_key_wrapper:
	llgtr	%r2,%r2			# const char *
	llgtr	%r3,%r3			# const char *
	llgtr	%r4,%r4			# const void *
	llgfr	%r5,%r5			# size_t
	llgfr	%r6,%r6			# (key_serial_t) u32
	jg	sys_add_key

	.globl	compat_sys_request_key_wrapper
compat_sys_request_key_wrapper:
	llgtr	%r2,%r2			# const char *
	llgtr	%r3,%r3			# const char *
	llgtr	%r4,%r4			# const void *
	llgfr	%r5,%r5			# (key_serial_t) u32
	jg	sys_request_key

	.globl	sys32_remap_file_pages_wrapper
sys32_remap_file_pages_wrapper:
	llgfr	%r2,%r2			# unsigned long
	llgfr	%r3,%r3			# unsigned long
	llgfr	%r4,%r4			# unsigned long
	llgfr	%r5,%r5			# unsigned long
	llgfr	%r6,%r6			# unsigned long
	jg	sys_remap_file_pages

	.globl	compat_sys_waitid_wrapper
compat_sys_waitid_wrapper:
	lgfr	%r2,%r2			# int
	lgfr	%r3,%r3			# pid_t
	llgtr	%r4,%r4			# siginfo_emu31_t *
	lgfr	%r5,%r5			# int
	llgtr	%r6,%r6			# struct rusage_emu31 *
	jg	compat_sys_waitid

	.globl	compat_sys_kexec_load_wrapper
compat_sys_kexec_load_wrapper:
	llgfr	%r2,%r2			# unsigned long
	llgfr	%r3,%r3			# unsigned long
	llgtr	%r4,%r4			# struct kexec_segment *
	llgfr	%r5,%r5			# unsigned long
	jg	compat_sys_kexec_load

	.globl	sys_ioprio_set_wrapper
sys_ioprio_set_wrapper:
	lgfr	%r2,%r2			# int
	lgfr	%r3,%r3			# int
	lgfr	%r4,%r4			# int
	jg	sys_ioprio_set

	.globl	sys_ioprio_get_wrapper
sys_ioprio_get_wrapper:
	lgfr	%r2,%r2			# int
	lgfr	%r3,%r3			# int
	jg	sys_ioprio_get

	.globl	sys_inotify_add_watch_wrapper
sys_inotify_add_watch_wrapper:
	lgfr	%r2,%r2			# int
	llgtr	%r3,%r3			# const char *
	llgfr	%r4,%r4			# u32
	jg	sys_inotify_add_watch

	.globl	sys_inotify_rm_watch_wrapper
sys_inotify_rm_watch_wrapper:
	lgfr	%r2,%r2			# int
	llgfr	%r3,%r3			# u32
	jg	sys_inotify_rm_watch

	.globl compat_sys_openat_wrapper
compat_sys_openat_wrapper:
	llgfr	%r2,%r2			# unsigned int
	llgtr	%r3,%r3			# const char *
	lgfr	%r4,%r4			# int
	lgfr	%r5,%r5			# int
	jg	compat_sys_openat

	.globl sys_mkdirat_wrapper
sys_mkdirat_wrapper:
	lgfr	%r2,%r2			# int
	llgtr	%r3,%r3			# const char *
	lgfr	%r4,%r4			# int
	jg	sys_mkdirat

	.globl sys_mknodat_wrapper
sys_mknodat_wrapper:
	lgfr	%r2,%r2			# int
	llgtr	%r3,%r3			# const char *
	lgfr	%r4,%r4			# int
	llgfr	%r5,%r5			# unsigned int
	jg	sys_mknodat

	.globl sys_fchownat_wrapper
sys_fchownat_wrapper:
	lgfr	%r2,%r2			# int
	llgtr	%r3,%r3			# const char *
	llgfr	%r4,%r4			# uid_t
	llgfr	%r5,%r5			# gid_t
	lgfr	%r6,%r6			# int
	jg	sys_fchownat

	.globl compat_sys_futimesat_wrapper
compat_sys_futimesat_wrapper:
	llgfr	%r2,%r2			# unsigned int
	llgtr	%r3,%r3			# char *
	llgtr	%r4,%r4			# struct timeval *
	jg	compat_sys_futimesat

	.globl sys32_fstatat64_wrapper
sys32_fstatat64_wrapper:
	llgfr	%r2,%r2			# unsigned int
	llgtr	%r3,%r3			# char *
	llgtr	%r4,%r4			# struct stat64 *
	lgfr	%r5,%r5			# int
	jg	sys32_fstatat64

	.globl sys_unlinkat_wrapper
sys_unlinkat_wrapper:
	lgfr	%r2,%r2			# int
	llgtr	%r3,%r3			# const char *
	lgfr	%r4,%r4			# int
	jg	sys_unlinkat

	.globl sys_renameat_wrapper
sys_renameat_wrapper:
	lgfr	%r2,%r2			# int
	llgtr	%r3,%r3			# const char *
	lgfr	%r4,%r4			# int
	llgtr	%r5,%r5			# const char *
	jg	sys_renameat

	.globl sys_linkat_wrapper
sys_linkat_wrapper:
	lgfr	%r2,%r2			# int
	llgtr	%r3,%r3			# const char *
	lgfr	%r4,%r4			# int
	llgtr	%r5,%r5			# const char *
	lgfr	%r6,%r6			# int
	jg	sys_linkat

	.globl sys_symlinkat_wrapper
sys_symlinkat_wrapper:
	llgtr	%r2,%r2			# const char *
	lgfr	%r3,%r3			# int
	llgtr	%r4,%r4			# const char *
	jg	sys_symlinkat

	.globl sys_readlinkat_wrapper
sys_readlinkat_wrapper:
	lgfr	%r2,%r2			# int
	llgtr	%r3,%r3			# const char *
	llgtr	%r4,%r4			# char *
	lgfr	%r5,%r5			# int
	jg	sys_readlinkat

	.globl sys_fchmodat_wrapper
sys_fchmodat_wrapper:
	lgfr	%r2,%r2			# int
	llgtr	%r3,%r3			# const char *
	llgfr	%r4,%r4			# mode_t
	jg	sys_fchmodat

	.globl sys_faccessat_wrapper
sys_faccessat_wrapper:
	lgfr	%r2,%r2			# int
	llgtr	%r3,%r3			# const char *
	lgfr	%r4,%r4			# int
	jg	sys_faccessat

	.globl compat_sys_pselect6_wrapper
compat_sys_pselect6_wrapper:
	lgfr	%r2,%r2			# int
	llgtr	%r3,%r3			# fd_set *
	llgtr	%r4,%r4			# fd_set *
	llgtr	%r5,%r5			# fd_set *
	llgtr	%r6,%r6			# struct timespec *
	llgt	%r0,164(%r15)		# void *
	stg	%r0,160(%r15)
	jg	compat_sys_pselect6

	.globl compat_sys_ppoll_wrapper
compat_sys_ppoll_wrapper:
	llgtr	%r2,%r2			# struct pollfd *
	llgfr	%r3,%r3			# unsigned int
	llgtr	%r4,%r4			# struct timespec *
	llgtr	%r5,%r5			# const sigset_t *
	llgfr	%r6,%r6			# size_t
	jg	compat_sys_ppoll

	.globl sys_unshare_wrapper
sys_unshare_wrapper:
	llgfr	%r2,%r2			# unsigned long
	jg	sys_unshare

	.globl compat_sys_set_robust_list_wrapper
compat_sys_set_robust_list_wrapper:
	llgtr	%r2,%r2			# struct compat_robust_list_head *
	llgfr	%r3,%r3			# size_t
	jg	compat_sys_set_robust_list

	.globl compat_sys_get_robust_list_wrapper
compat_sys_get_robust_list_wrapper:
	lgfr	%r2,%r2			# int
	llgtr	%r3,%r3			# compat_uptr_t_t *
	llgtr	%r4,%r4			# compat_size_t *
	jg	compat_sys_get_robust_list

	.globl sys_splice_wrapper
sys_splice_wrapper:
	lgfr	%r2,%r2			# int
	llgtr	%r3,%r3			# loff_t *
	lgfr	%r4,%r4			# int
	llgtr	%r5,%r5			# loff_t *
	llgfr	%r6,%r6			# size_t
	llgf	%r0,164(%r15)		# unsigned int
	stg	%r0,160(%r15)
	jg	sys_splice

	.globl	sys_sync_file_range_wrapper
sys_sync_file_range_wrapper:
	lgfr	%r2,%r2			# int
	sllg	%r3,%r3,32		# get high word of 64bit loff_t
	or	%r3,%r4			# get low word of 64bit loff_t
	sllg	%r4,%r5,32		# get high word of 64bit loff_t
	or	%r4,%r6			# get low word of 64bit loff_t
	llgf	%r5,164(%r15)		# unsigned int
	jg	sys_sync_file_range

	.globl	sys_tee_wrapper
sys_tee_wrapper:
	lgfr	%r2,%r2			# int
	lgfr	%r3,%r3			# int
	llgfr	%r4,%r4			# size_t
	llgfr	%r5,%r5			# unsigned int
	jg	sys_tee

	.globl compat_sys_vmsplice_wrapper
compat_sys_vmsplice_wrapper:
	lgfr	%r2,%r2			# int
	llgtr	%r3,%r3			# compat_iovec *
	llgfr	%r4,%r4			# unsigned int
	llgfr	%r5,%r5			# unsigned int
	jg	compat_sys_vmsplice

	.globl	sys_getcpu_wrapper
sys_getcpu_wrapper:
	llgtr	%r2,%r2			# unsigned *
	llgtr	%r3,%r3			# unsigned *
	llgtr	%r4,%r4			# struct getcpu_cache *
	jg	sys_getcpu

	.globl	compat_sys_epoll_pwait_wrapper
compat_sys_epoll_pwait_wrapper:
	lgfr	%r2,%r2			# int
	llgtr	%r3,%r3			# struct compat_epoll_event *
	lgfr	%r4,%r4			# int
	lgfr	%r5,%r5			# int
	llgtr	%r6,%r6			# compat_sigset_t *
	llgf	%r0,164(%r15)		# compat_size_t
	stg	%r0,160(%r15)
	jg	compat_sys_epoll_pwait

	.globl	compat_sys_utimes_wrapper
compat_sys_utimes_wrapper:
	llgtr	%r2,%r2			# char *
	llgtr	%r3,%r3			# struct compat_timeval *
	jg	compat_sys_utimes

	.globl	compat_sys_utimensat_wrapper
compat_sys_utimensat_wrapper:
	llgfr	%r2,%r2			# unsigned int
	llgtr	%r3,%r3			# char *
	llgtr	%r4,%r4			# struct compat_timespec *
	lgfr	%r5,%r5			# int
	jg	compat_sys_utimensat

	.globl	compat_sys_signalfd_wrapper
compat_sys_signalfd_wrapper:
	lgfr	%r2,%r2			# int
	llgtr	%r3,%r3			# compat_sigset_t *
	llgfr	%r4,%r4			# compat_size_t
	jg	compat_sys_signalfd

	.globl	sys_eventfd_wrapper
sys_eventfd_wrapper:
	llgfr	%r2,%r2			# unsigned int
	jg	sys_eventfd

	.globl	sys_fallocate_wrapper
sys_fallocate_wrapper:
	lgfr	%r2,%r2			# int
	lgfr	%r3,%r3			# int
	sllg	%r4,%r4,32		# get high word of 64bit loff_t
	lr	%r4,%r5			# get low word of 64bit loff_t
	sllg	%r5,%r6,32		# get high word of 64bit loff_t
	l	%r5,164(%r15)		# get low word of 64bit loff_t
	jg	sys_fallocate

	.globl	sys_timerfd_create_wrapper
sys_timerfd_create_wrapper:
	lgfr	%r2,%r2			# int
	lgfr	%r3,%r3			# int
	jg	sys_timerfd_create

	.globl	compat_sys_timerfd_settime_wrapper
compat_sys_timerfd_settime_wrapper:
	lgfr	%r2,%r2			# int
	lgfr	%r3,%r3			# int
	llgtr	%r4,%r4			# struct compat_itimerspec *
	llgtr	%r5,%r5			# struct compat_itimerspec *
	jg	compat_sys_timerfd_settime

	.globl	compat_sys_timerfd_gettime_wrapper
compat_sys_timerfd_gettime_wrapper:
	lgfr	%r2,%r2			# int
	llgtr	%r3,%r3			# struct compat_itimerspec *
	jg	compat_sys_timerfd_gettime

	.globl compat_sys_signalfd4_wrapper
compat_sys_signalfd4_wrapper:
	lgfr	%r2,%r2			# int
	llgtr	%r3,%r3			# compat_sigset_t *
	llgfr	%r4,%r4			# compat_size_t
	lgfr	%r5,%r5			# int
	jg	compat_sys_signalfd4

	.globl sys_eventfd2_wrapper
sys_eventfd2_wrapper:
	llgfr	%r2,%r2			# unsigned int
	lgfr	%r3,%r3			# int
	jg	sys_eventfd2

	.globl	sys_inotify_init1_wrapper
sys_inotify_init1_wrapper:
	lgfr	%r2,%r2			# int
	jg	sys_inotify_init1

	.globl	sys_pipe2_wrapper
sys_pipe2_wrapper:
	llgtr	%r2,%r2			# u32 *
	lgfr	%r3,%r3			# int
	jg	sys_pipe2		# branch to system call

	.globl	sys_dup3_wrapper
sys_dup3_wrapper:
	llgfr	%r2,%r2			# unsigned int
	llgfr	%r3,%r3			# unsigned int
	lgfr	%r4,%r4			# int
	jg	sys_dup3		# branch to system call

	.globl	sys_epoll_create1_wrapper
sys_epoll_create1_wrapper:
	lgfr	%r2,%r2			# int
	jg	sys_epoll_create1	# branch to system call

	.globl	sys32_readahead_wrapper
sys32_readahead_wrapper:
	lgfr	%r2,%r2			# int
	llgfr	%r3,%r3			# u32
	llgfr	%r4,%r4			# u32
	lgfr	%r5,%r5			# s32
	jg	sys32_readahead		# branch to system call

	.globl	sys32_sendfile64_wrapper
sys32_sendfile64_wrapper:
	lgfr	%r2,%r2			# int
	lgfr	%r3,%r3			# int
	llgtr	%r4,%r4			# compat_loff_t *
	lgfr	%r5,%r5			# s32
	jg	sys32_sendfile64	# branch to system call

	.globl	sys_tkill_wrapper
sys_tkill_wrapper:
	lgfr	%r2,%r2			# pid_t
	lgfr	%r3,%r3			# int
	jg	sys_tkill		# branch to system call

	.globl	sys_tgkill_wrapper
sys_tgkill_wrapper:
	lgfr	%r2,%r2			# pid_t
	lgfr	%r3,%r3			# pid_t
	lgfr	%r4,%r4			# int
	jg	sys_tgkill		# branch to system call

	.globl	compat_sys_keyctl_wrapper
compat_sys_keyctl_wrapper:
	llgfr	%r2,%r2			# u32
	llgfr	%r3,%r3			# u32
	llgfr	%r4,%r4			# u32
	llgfr	%r5,%r5			# u32
	llgfr	%r6,%r6			# u32
<<<<<<< HEAD
	jg	compat_sys_keyctl	# branch to system call
=======
	jg	compat_sys_keyctl	# branch to system call

	.globl	compat_sys_preadv_wrapper
compat_sys_preadv_wrapper:
	llgfr	%r2,%r2			# unsigned long
	llgtr	%r3,%r3			# compat_iovec *
	llgfr	%r4,%r4			# unsigned long
	llgfr	%r5,%r5			# u32
	llgfr	%r6,%r6			# u32
	jg	compat_sys_preadv	# branch to system call

	.globl	compat_sys_pwritev_wrapper
compat_sys_pwritev_wrapper:
	llgfr	%r2,%r2			# unsigned long
	llgtr	%r3,%r3			# compat_iovec *
	llgfr	%r4,%r4			# unsigned long
	llgfr	%r5,%r5			# u32
	llgfr	%r6,%r6			# u32
	jg	compat_sys_pwritev	# branch to system call
>>>>>>> 6574612f
<|MERGE_RESOLUTION|>--- conflicted
+++ resolved
@@ -1804,9 +1804,6 @@
 	llgfr	%r4,%r4			# u32
 	llgfr	%r5,%r5			# u32
 	llgfr	%r6,%r6			# u32
-<<<<<<< HEAD
-	jg	compat_sys_keyctl	# branch to system call
-=======
 	jg	compat_sys_keyctl	# branch to system call
 
 	.globl	compat_sys_preadv_wrapper
@@ -1825,5 +1822,4 @@
 	llgfr	%r4,%r4			# unsigned long
 	llgfr	%r5,%r5			# u32
 	llgfr	%r6,%r6			# u32
-	jg	compat_sys_pwritev	# branch to system call
->>>>>>> 6574612f
+	jg	compat_sys_pwritev	# branch to system call