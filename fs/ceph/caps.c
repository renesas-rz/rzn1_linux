--- conflicted
+++ resolved
@@ -2749,11 +2749,7 @@
 
 	ret = try_get_cap_refs(inode, need, want, 0, flags, got);
 	/* three special error codes */
-<<<<<<< HEAD
-	if (ret == -EAGAIN || ret == -EFBIG || ret == -EAGAIN)
-=======
 	if (ret == -EAGAIN || ret == -EFBIG || ret == -ESTALE)
->>>>>>> 358c7c61
 		ret = 0;
 	return ret;
 }
