/*
 *	fs/libfs.c
 *	Library for filesystems writers.
 */

#include <linux/blkdev.h>
#include <linux/export.h>
#include <linux/pagemap.h>
#include <linux/slab.h>
#include <linux/cred.h>
#include <linux/mount.h>
#include <linux/vfs.h>
#include <linux/quotaops.h>
#include <linux/mutex.h>
#include <linux/namei.h>
#include <linux/exportfs.h>
#include <linux/writeback.h>
#include <linux/buffer_head.h> /* sync_mapping_buffers */

#include <linux/uaccess.h>

#include "internal.h"

int simple_getattr(const struct path *path, struct kstat *stat,
		   u32 request_mask, unsigned int query_flags)
{
	struct inode *inode = d_inode(path->dentry);
	generic_fillattr(inode, stat);
	stat->blocks = inode->i_mapping->nrpages << (PAGE_SHIFT - 9);
	return 0;
}
EXPORT_SYMBOL(simple_getattr);

int simple_statfs(struct dentry *dentry, struct kstatfs *buf)
{
	buf->f_type = dentry->d_sb->s_magic;
	buf->f_bsize = PAGE_SIZE;
	buf->f_namelen = NAME_MAX;
	return 0;
}
EXPORT_SYMBOL(simple_statfs);

/*
 * Retaining negative dentries for an in-memory filesystem just wastes
 * memory and lookup time: arrange for them to be deleted immediately.
 */
int always_delete_dentry(const struct dentry *dentry)
{
	return 1;
}
EXPORT_SYMBOL(always_delete_dentry);

const struct dentry_operations simple_dentry_operations = {
	.d_delete = always_delete_dentry,
};
EXPORT_SYMBOL(simple_dentry_operations);

/*
 * Lookup the data. This is trivial - if the dentry didn't already
 * exist, we know it is negative.  Set d_op to delete negative dentries.
 */
struct dentry *simple_lookup(struct inode *dir, struct dentry *dentry, unsigned int flags)
{
	if (dentry->d_name.len > NAME_MAX)
		return ERR_PTR(-ENAMETOOLONG);
	if (!dentry->d_sb->s_d_op)
		d_set_d_op(dentry, &simple_dentry_operations);
	d_add(dentry, NULL);
	return NULL;
}
EXPORT_SYMBOL(simple_lookup);

int dcache_dir_open(struct inode *inode, struct file *file)
{
	file->private_data = d_alloc_cursor(file->f_path.dentry);

	return file->private_data ? 0 : -ENOMEM;
}
EXPORT_SYMBOL(dcache_dir_open);

int dcache_dir_close(struct inode *inode, struct file *file)
{
	dput(file->private_data);
	return 0;
}
EXPORT_SYMBOL(dcache_dir_close);

/* parent is locked at least shared */
/*
 * Returns an element of siblings' list.
 * We are looking for <count>th positive after <p>; if
 * found, dentry is grabbed and passed to caller via *<res>.
 * If no such element exists, the anchor of list is returned
 * and *<res> is set to NULL.
 */
static struct list_head *scan_positives(struct dentry *cursor,
					struct list_head *p,
					loff_t count,
					struct dentry **res)
{
<<<<<<< HEAD
	unsigned *seq = &parent->d_inode->__i_dir_seq, n;
	struct dentry *res;
	struct list_head *p;
	bool skipped;
	int i;
=======
	struct dentry *dentry = cursor->d_parent, *found = NULL;
>>>>>>> c3038e71

	spin_lock(&dentry->d_lock);
	while ((p = p->next) != &dentry->d_subdirs) {
		struct dentry *d = list_entry(p, struct dentry, d_child);
		// we must at least skip cursors, to avoid livelocks
		if (d->d_flags & DCACHE_DENTRY_CURSOR)
			continue;
		if (simple_positive(d) && !--count) {
			spin_lock_nested(&d->d_lock, DENTRY_D_LOCK_NESTED);
			if (simple_positive(d))
				found = dget_dlock(d);
			spin_unlock(&d->d_lock);
			if (likely(found))
				break;
			count = 1;
		}
		if (need_resched()) {
			list_move(&cursor->d_child, p);
			p = &cursor->d_child;
			spin_unlock(&dentry->d_lock);
			cond_resched();
			spin_lock(&dentry->d_lock);
		}
	}
<<<<<<< HEAD
	rcu_read_unlock();
	if (skipped) {
		smp_rmb();
		if (unlikely(*seq != n))
			goto retry;
	}
	return res;
}

static void move_cursor(struct dentry *cursor, struct list_head *after)
{
	struct dentry *parent = cursor->d_parent;
	unsigned n, *seq = &parent->d_inode->__i_dir_seq;
	spin_lock(&parent->d_lock);
	preempt_disable_rt();
	for (;;) {
		n = *seq;
		if (!(n & 1) && cmpxchg(seq, n, n + 1) == n)
			break;
		cpu_relax();
	}
	__list_del(cursor->d_child.prev, cursor->d_child.next);
	if (after)
		list_add(&cursor->d_child, after);
	else
		list_add_tail(&cursor->d_child, &parent->d_subdirs);
	smp_store_release(seq, n + 2);
	preempt_enable_rt();
	spin_unlock(&parent->d_lock);
=======
	spin_unlock(&dentry->d_lock);
	dput(*res);
	*res = found;
	return p;
>>>>>>> c3038e71
}

loff_t dcache_dir_lseek(struct file *file, loff_t offset, int whence)
{
	struct dentry *dentry = file->f_path.dentry;
	switch (whence) {
		case 1:
			offset += file->f_pos;
		case 0:
			if (offset >= 0)
				break;
		default:
			return -EINVAL;
	}
	if (offset != file->f_pos) {
		struct dentry *cursor = file->private_data;
		struct dentry *to = NULL;
		struct list_head *p;

		file->f_pos = offset;
		inode_lock_shared(dentry->d_inode);

		if (file->f_pos > 2) {
			p = scan_positives(cursor, &dentry->d_subdirs,
					   file->f_pos - 2, &to);
			spin_lock(&dentry->d_lock);
			list_move(&cursor->d_child, p);
			spin_unlock(&dentry->d_lock);
		} else {
			spin_lock(&dentry->d_lock);
			list_del_init(&cursor->d_child);
			spin_unlock(&dentry->d_lock);
		}

		dput(to);

		inode_unlock_shared(dentry->d_inode);
	}
	return offset;
}
EXPORT_SYMBOL(dcache_dir_lseek);

/* Relationship between i_mode and the DT_xxx types */
static inline unsigned char dt_type(struct inode *inode)
{
	return (inode->i_mode >> 12) & 15;
}

/*
 * Directory is locked and all positive dentries in it are safe, since
 * for ramfs-type trees they can't go away without unlink() or rmdir(),
 * both impossible due to the lock on directory.
 */

int dcache_readdir(struct file *file, struct dir_context *ctx)
{
	struct dentry *dentry = file->f_path.dentry;
	struct dentry *cursor = file->private_data;
	struct list_head *anchor = &dentry->d_subdirs;
	struct dentry *next = NULL;
	struct list_head *p;

	if (!dir_emit_dots(file, ctx))
		return 0;

	if (ctx->pos == 2)
		p = anchor;
	else
		p = &cursor->d_child;

	while ((p = scan_positives(cursor, p, 1, &next)) != anchor) {
		if (!dir_emit(ctx, next->d_name.name, next->d_name.len,
			      d_inode(next)->i_ino, dt_type(d_inode(next))))
			break;
		ctx->pos++;
	}
	spin_lock(&dentry->d_lock);
	list_move_tail(&cursor->d_child, p);
	spin_unlock(&dentry->d_lock);
	dput(next);

	return 0;
}
EXPORT_SYMBOL(dcache_readdir);

ssize_t generic_read_dir(struct file *filp, char __user *buf, size_t siz, loff_t *ppos)
{
	return -EISDIR;
}
EXPORT_SYMBOL(generic_read_dir);

const struct file_operations simple_dir_operations = {
	.open		= dcache_dir_open,
	.release	= dcache_dir_close,
	.llseek		= dcache_dir_lseek,
	.read		= generic_read_dir,
	.iterate_shared	= dcache_readdir,
	.fsync		= noop_fsync,
};
EXPORT_SYMBOL(simple_dir_operations);

const struct inode_operations simple_dir_inode_operations = {
	.lookup		= simple_lookup,
};
EXPORT_SYMBOL(simple_dir_inode_operations);

static const struct super_operations simple_super_operations = {
	.statfs		= simple_statfs,
};

/*
 * Common helper for pseudo-filesystems (sockfs, pipefs, bdev - stuff that
 * will never be mountable)
 */
struct dentry *mount_pseudo_xattr(struct file_system_type *fs_type, char *name,
	const struct super_operations *ops, const struct xattr_handler **xattr,
	const struct dentry_operations *dops, unsigned long magic)
{
	struct super_block *s;
	struct dentry *dentry;
	struct inode *root;
	struct qstr d_name = QSTR_INIT(name, strlen(name));

	s = sget_userns(fs_type, NULL, set_anon_super, SB_KERNMOUNT|SB_NOUSER,
			&init_user_ns, NULL);
	if (IS_ERR(s))
		return ERR_CAST(s);

	s->s_maxbytes = MAX_LFS_FILESIZE;
	s->s_blocksize = PAGE_SIZE;
	s->s_blocksize_bits = PAGE_SHIFT;
	s->s_magic = magic;
	s->s_op = ops ? ops : &simple_super_operations;
	s->s_xattr = xattr;
	s->s_time_gran = 1;
	root = new_inode(s);
	if (!root)
		goto Enomem;
	/*
	 * since this is the first inode, make it number 1. New inodes created
	 * after this must take care not to collide with it (by passing
	 * max_reserved of 1 to iunique).
	 */
	root->i_ino = 1;
	root->i_mode = S_IFDIR | S_IRUSR | S_IWUSR;
	root->i_atime = root->i_mtime = root->i_ctime = current_time(root);
	dentry = __d_alloc(s, &d_name);
	if (!dentry) {
		iput(root);
		goto Enomem;
	}
	d_instantiate(dentry, root);
	s->s_root = dentry;
	s->s_d_op = dops;
	s->s_flags |= SB_ACTIVE;
	return dget(s->s_root);

Enomem:
	deactivate_locked_super(s);
	return ERR_PTR(-ENOMEM);
}
EXPORT_SYMBOL(mount_pseudo_xattr);

int simple_open(struct inode *inode, struct file *file)
{
	if (inode->i_private)
		file->private_data = inode->i_private;
	return 0;
}
EXPORT_SYMBOL(simple_open);

int simple_link(struct dentry *old_dentry, struct inode *dir, struct dentry *dentry)
{
	struct inode *inode = d_inode(old_dentry);

	inode->i_ctime = dir->i_ctime = dir->i_mtime = current_time(inode);
	inc_nlink(inode);
	ihold(inode);
	dget(dentry);
	d_instantiate(dentry, inode);
	return 0;
}
EXPORT_SYMBOL(simple_link);

int simple_empty(struct dentry *dentry)
{
	struct dentry *child;
	int ret = 0;

	spin_lock(&dentry->d_lock);
	list_for_each_entry(child, &dentry->d_subdirs, d_child) {
		spin_lock_nested(&child->d_lock, DENTRY_D_LOCK_NESTED);
		if (simple_positive(child)) {
			spin_unlock(&child->d_lock);
			goto out;
		}
		spin_unlock(&child->d_lock);
	}
	ret = 1;
out:
	spin_unlock(&dentry->d_lock);
	return ret;
}
EXPORT_SYMBOL(simple_empty);

int simple_unlink(struct inode *dir, struct dentry *dentry)
{
	struct inode *inode = d_inode(dentry);

	inode->i_ctime = dir->i_ctime = dir->i_mtime = current_time(inode);
	drop_nlink(inode);
	dput(dentry);
	return 0;
}
EXPORT_SYMBOL(simple_unlink);

int simple_rmdir(struct inode *dir, struct dentry *dentry)
{
	if (!simple_empty(dentry))
		return -ENOTEMPTY;

	drop_nlink(d_inode(dentry));
	simple_unlink(dir, dentry);
	drop_nlink(dir);
	return 0;
}
EXPORT_SYMBOL(simple_rmdir);

int simple_rename(struct inode *old_dir, struct dentry *old_dentry,
		  struct inode *new_dir, struct dentry *new_dentry,
		  unsigned int flags)
{
	struct inode *inode = d_inode(old_dentry);
	int they_are_dirs = d_is_dir(old_dentry);

	if (flags & ~RENAME_NOREPLACE)
		return -EINVAL;

	if (!simple_empty(new_dentry))
		return -ENOTEMPTY;

	if (d_really_is_positive(new_dentry)) {
		simple_unlink(new_dir, new_dentry);
		if (they_are_dirs) {
			drop_nlink(d_inode(new_dentry));
			drop_nlink(old_dir);
		}
	} else if (they_are_dirs) {
		drop_nlink(old_dir);
		inc_nlink(new_dir);
	}

	old_dir->i_ctime = old_dir->i_mtime = new_dir->i_ctime =
		new_dir->i_mtime = inode->i_ctime = current_time(old_dir);

	return 0;
}
EXPORT_SYMBOL(simple_rename);

/**
 * simple_setattr - setattr for simple filesystem
 * @dentry: dentry
 * @iattr: iattr structure
 *
 * Returns 0 on success, -error on failure.
 *
 * simple_setattr is a simple ->setattr implementation without a proper
 * implementation of size changes.
 *
 * It can either be used for in-memory filesystems or special files
 * on simple regular filesystems.  Anything that needs to change on-disk
 * or wire state on size changes needs its own setattr method.
 */
int simple_setattr(struct dentry *dentry, struct iattr *iattr)
{
	struct inode *inode = d_inode(dentry);
	int error;

	error = setattr_prepare(dentry, iattr);
	if (error)
		return error;

	if (iattr->ia_valid & ATTR_SIZE)
		truncate_setsize(inode, iattr->ia_size);
	setattr_copy(inode, iattr);
	mark_inode_dirty(inode);
	return 0;
}
EXPORT_SYMBOL(simple_setattr);

int simple_readpage(struct file *file, struct page *page)
{
	clear_highpage(page);
	flush_dcache_page(page);
	SetPageUptodate(page);
	unlock_page(page);
	return 0;
}
EXPORT_SYMBOL(simple_readpage);

int simple_write_begin(struct file *file, struct address_space *mapping,
			loff_t pos, unsigned len, unsigned flags,
			struct page **pagep, void **fsdata)
{
	struct page *page;
	pgoff_t index;

	index = pos >> PAGE_SHIFT;

	page = grab_cache_page_write_begin(mapping, index, flags);
	if (!page)
		return -ENOMEM;

	*pagep = page;

	if (!PageUptodate(page) && (len != PAGE_SIZE)) {
		unsigned from = pos & (PAGE_SIZE - 1);

		zero_user_segments(page, 0, from, from + len, PAGE_SIZE);
	}
	return 0;
}
EXPORT_SYMBOL(simple_write_begin);

/**
 * simple_write_end - .write_end helper for non-block-device FSes
 * @available: See .write_end of address_space_operations
 * @file: 		"
 * @mapping: 		"
 * @pos: 		"
 * @len: 		"
 * @copied: 		"
 * @page: 		"
 * @fsdata: 		"
 *
 * simple_write_end does the minimum needed for updating a page after writing is
 * done. It has the same API signature as the .write_end of
 * address_space_operations vector. So it can just be set onto .write_end for
 * FSes that don't need any other processing. i_mutex is assumed to be held.
 * Block based filesystems should use generic_write_end().
 * NOTE: Even though i_size might get updated by this function, mark_inode_dirty
 * is not called, so a filesystem that actually does store data in .write_inode
 * should extend on what's done here with a call to mark_inode_dirty() in the
 * case that i_size has changed.
 *
 * Use *ONLY* with simple_readpage()
 */
int simple_write_end(struct file *file, struct address_space *mapping,
			loff_t pos, unsigned len, unsigned copied,
			struct page *page, void *fsdata)
{
	struct inode *inode = page->mapping->host;
	loff_t last_pos = pos + copied;

	/* zero the stale part of the page if we did a short copy */
	if (!PageUptodate(page)) {
		if (copied < len) {
			unsigned from = pos & (PAGE_SIZE - 1);

			zero_user(page, from + copied, len - copied);
		}
		SetPageUptodate(page);
	}
	/*
	 * No need to use i_size_read() here, the i_size
	 * cannot change under us because we hold the i_mutex.
	 */
	if (last_pos > inode->i_size)
		i_size_write(inode, last_pos);

	set_page_dirty(page);
	unlock_page(page);
	put_page(page);

	return copied;
}
EXPORT_SYMBOL(simple_write_end);

/*
 * the inodes created here are not hashed. If you use iunique to generate
 * unique inode values later for this filesystem, then you must take care
 * to pass it an appropriate max_reserved value to avoid collisions.
 */
int simple_fill_super(struct super_block *s, unsigned long magic,
		      const struct tree_descr *files)
{
	struct inode *inode;
	struct dentry *root;
	struct dentry *dentry;
	int i;

	s->s_blocksize = PAGE_SIZE;
	s->s_blocksize_bits = PAGE_SHIFT;
	s->s_magic = magic;
	s->s_op = &simple_super_operations;
	s->s_time_gran = 1;

	inode = new_inode(s);
	if (!inode)
		return -ENOMEM;
	/*
	 * because the root inode is 1, the files array must not contain an
	 * entry at index 1
	 */
	inode->i_ino = 1;
	inode->i_mode = S_IFDIR | 0755;
	inode->i_atime = inode->i_mtime = inode->i_ctime = current_time(inode);
	inode->i_op = &simple_dir_inode_operations;
	inode->i_fop = &simple_dir_operations;
	set_nlink(inode, 2);
	root = d_make_root(inode);
	if (!root)
		return -ENOMEM;
	for (i = 0; !files->name || files->name[0]; i++, files++) {
		if (!files->name)
			continue;

		/* warn if it tries to conflict with the root inode */
		if (unlikely(i == 1))
			printk(KERN_WARNING "%s: %s passed in a files array"
				"with an index of 1!\n", __func__,
				s->s_type->name);

		dentry = d_alloc_name(root, files->name);
		if (!dentry)
			goto out;
		inode = new_inode(s);
		if (!inode) {
			dput(dentry);
			goto out;
		}
		inode->i_mode = S_IFREG | files->mode;
		inode->i_atime = inode->i_mtime = inode->i_ctime = current_time(inode);
		inode->i_fop = files->ops;
		inode->i_ino = i;
		d_add(dentry, inode);
	}
	s->s_root = root;
	return 0;
out:
	d_genocide(root);
	shrink_dcache_parent(root);
	dput(root);
	return -ENOMEM;
}
EXPORT_SYMBOL(simple_fill_super);

static DEFINE_SPINLOCK(pin_fs_lock);

int simple_pin_fs(struct file_system_type *type, struct vfsmount **mount, int *count)
{
	struct vfsmount *mnt = NULL;
	spin_lock(&pin_fs_lock);
	if (unlikely(!*mount)) {
		spin_unlock(&pin_fs_lock);
		mnt = vfs_kern_mount(type, SB_KERNMOUNT, type->name, NULL);
		if (IS_ERR(mnt))
			return PTR_ERR(mnt);
		spin_lock(&pin_fs_lock);
		if (!*mount)
			*mount = mnt;
	}
	mntget(*mount);
	++*count;
	spin_unlock(&pin_fs_lock);
	mntput(mnt);
	return 0;
}
EXPORT_SYMBOL(simple_pin_fs);

void simple_release_fs(struct vfsmount **mount, int *count)
{
	struct vfsmount *mnt;
	spin_lock(&pin_fs_lock);
	mnt = *mount;
	if (!--*count)
		*mount = NULL;
	spin_unlock(&pin_fs_lock);
	mntput(mnt);
}
EXPORT_SYMBOL(simple_release_fs);

/**
 * simple_read_from_buffer - copy data from the buffer to user space
 * @to: the user space buffer to read to
 * @count: the maximum number of bytes to read
 * @ppos: the current position in the buffer
 * @from: the buffer to read from
 * @available: the size of the buffer
 *
 * The simple_read_from_buffer() function reads up to @count bytes from the
 * buffer @from at offset @ppos into the user space address starting at @to.
 *
 * On success, the number of bytes read is returned and the offset @ppos is
 * advanced by this number, or negative value is returned on error.
 **/
ssize_t simple_read_from_buffer(void __user *to, size_t count, loff_t *ppos,
				const void *from, size_t available)
{
	loff_t pos = *ppos;
	size_t ret;

	if (pos < 0)
		return -EINVAL;
	if (pos >= available || !count)
		return 0;
	if (count > available - pos)
		count = available - pos;
	ret = copy_to_user(to, from + pos, count);
	if (ret == count)
		return -EFAULT;
	count -= ret;
	*ppos = pos + count;
	return count;
}
EXPORT_SYMBOL(simple_read_from_buffer);

/**
 * simple_write_to_buffer - copy data from user space to the buffer
 * @to: the buffer to write to
 * @available: the size of the buffer
 * @ppos: the current position in the buffer
 * @from: the user space buffer to read from
 * @count: the maximum number of bytes to read
 *
 * The simple_write_to_buffer() function reads up to @count bytes from the user
 * space address starting at @from into the buffer @to at offset @ppos.
 *
 * On success, the number of bytes written is returned and the offset @ppos is
 * advanced by this number, or negative value is returned on error.
 **/
ssize_t simple_write_to_buffer(void *to, size_t available, loff_t *ppos,
		const void __user *from, size_t count)
{
	loff_t pos = *ppos;
	size_t res;

	if (pos < 0)
		return -EINVAL;
	if (pos >= available || !count)
		return 0;
	if (count > available - pos)
		count = available - pos;
	res = copy_from_user(to + pos, from, count);
	if (res == count)
		return -EFAULT;
	count -= res;
	*ppos = pos + count;
	return count;
}
EXPORT_SYMBOL(simple_write_to_buffer);

/**
 * memory_read_from_buffer - copy data from the buffer
 * @to: the kernel space buffer to read to
 * @count: the maximum number of bytes to read
 * @ppos: the current position in the buffer
 * @from: the buffer to read from
 * @available: the size of the buffer
 *
 * The memory_read_from_buffer() function reads up to @count bytes from the
 * buffer @from at offset @ppos into the kernel space address starting at @to.
 *
 * On success, the number of bytes read is returned and the offset @ppos is
 * advanced by this number, or negative value is returned on error.
 **/
ssize_t memory_read_from_buffer(void *to, size_t count, loff_t *ppos,
				const void *from, size_t available)
{
	loff_t pos = *ppos;

	if (pos < 0)
		return -EINVAL;
	if (pos >= available)
		return 0;
	if (count > available - pos)
		count = available - pos;
	memcpy(to, from + pos, count);
	*ppos = pos + count;

	return count;
}
EXPORT_SYMBOL(memory_read_from_buffer);

/*
 * Transaction based IO.
 * The file expects a single write which triggers the transaction, and then
 * possibly a read which collects the result - which is stored in a
 * file-local buffer.
 */

void simple_transaction_set(struct file *file, size_t n)
{
	struct simple_transaction_argresp *ar = file->private_data;

	BUG_ON(n > SIMPLE_TRANSACTION_LIMIT);

	/*
	 * The barrier ensures that ar->size will really remain zero until
	 * ar->data is ready for reading.
	 */
	smp_mb();
	ar->size = n;
}
EXPORT_SYMBOL(simple_transaction_set);

char *simple_transaction_get(struct file *file, const char __user *buf, size_t size)
{
	struct simple_transaction_argresp *ar;
	static DEFINE_SPINLOCK(simple_transaction_lock);

	if (size > SIMPLE_TRANSACTION_LIMIT - 1)
		return ERR_PTR(-EFBIG);

	ar = (struct simple_transaction_argresp *)get_zeroed_page(GFP_KERNEL);
	if (!ar)
		return ERR_PTR(-ENOMEM);

	spin_lock(&simple_transaction_lock);

	/* only one write allowed per open */
	if (file->private_data) {
		spin_unlock(&simple_transaction_lock);
		free_page((unsigned long)ar);
		return ERR_PTR(-EBUSY);
	}

	file->private_data = ar;

	spin_unlock(&simple_transaction_lock);

	if (copy_from_user(ar->data, buf, size))
		return ERR_PTR(-EFAULT);

	return ar->data;
}
EXPORT_SYMBOL(simple_transaction_get);

ssize_t simple_transaction_read(struct file *file, char __user *buf, size_t size, loff_t *pos)
{
	struct simple_transaction_argresp *ar = file->private_data;

	if (!ar)
		return 0;
	return simple_read_from_buffer(buf, size, pos, ar->data, ar->size);
}
EXPORT_SYMBOL(simple_transaction_read);

int simple_transaction_release(struct inode *inode, struct file *file)
{
	free_page((unsigned long)file->private_data);
	return 0;
}
EXPORT_SYMBOL(simple_transaction_release);

/* Simple attribute files */

struct simple_attr {
	int (*get)(void *, u64 *);
	int (*set)(void *, u64);
	char get_buf[24];	/* enough to store a u64 and "\n\0" */
	char set_buf[24];
	void *data;
	const char *fmt;	/* format for read operation */
	struct mutex mutex;	/* protects access to these buffers */
};

/* simple_attr_open is called by an actual attribute open file operation
 * to set the attribute specific access operations. */
int simple_attr_open(struct inode *inode, struct file *file,
		     int (*get)(void *, u64 *), int (*set)(void *, u64),
		     const char *fmt)
{
	struct simple_attr *attr;

	attr = kmalloc(sizeof(*attr), GFP_KERNEL);
	if (!attr)
		return -ENOMEM;

	attr->get = get;
	attr->set = set;
	attr->data = inode->i_private;
	attr->fmt = fmt;
	mutex_init(&attr->mutex);

	file->private_data = attr;

	return nonseekable_open(inode, file);
}
EXPORT_SYMBOL_GPL(simple_attr_open);

int simple_attr_release(struct inode *inode, struct file *file)
{
	kfree(file->private_data);
	return 0;
}
EXPORT_SYMBOL_GPL(simple_attr_release);	/* GPL-only?  This?  Really? */

/* read from the buffer that is filled with the get function */
ssize_t simple_attr_read(struct file *file, char __user *buf,
			 size_t len, loff_t *ppos)
{
	struct simple_attr *attr;
	size_t size;
	ssize_t ret;

	attr = file->private_data;

	if (!attr->get)
		return -EACCES;

	ret = mutex_lock_interruptible(&attr->mutex);
	if (ret)
		return ret;

	if (*ppos) {		/* continued read */
		size = strlen(attr->get_buf);
	} else {		/* first read */
		u64 val;
		ret = attr->get(attr->data, &val);
		if (ret)
			goto out;

		size = scnprintf(attr->get_buf, sizeof(attr->get_buf),
				 attr->fmt, (unsigned long long)val);
	}

	ret = simple_read_from_buffer(buf, len, ppos, attr->get_buf, size);
out:
	mutex_unlock(&attr->mutex);
	return ret;
}
EXPORT_SYMBOL_GPL(simple_attr_read);

/* interpret the buffer as a number to call the set function with */
ssize_t simple_attr_write(struct file *file, const char __user *buf,
			  size_t len, loff_t *ppos)
{
	struct simple_attr *attr;
	u64 val;
	size_t size;
	ssize_t ret;

	attr = file->private_data;
	if (!attr->set)
		return -EACCES;

	ret = mutex_lock_interruptible(&attr->mutex);
	if (ret)
		return ret;

	ret = -EFAULT;
	size = min(sizeof(attr->set_buf) - 1, len);
	if (copy_from_user(attr->set_buf, buf, size))
		goto out;

	attr->set_buf[size] = '\0';
	val = simple_strtoll(attr->set_buf, NULL, 0);
	ret = attr->set(attr->data, val);
	if (ret == 0)
		ret = len; /* on success, claim we got the whole input */
out:
	mutex_unlock(&attr->mutex);
	return ret;
}
EXPORT_SYMBOL_GPL(simple_attr_write);

/**
 * generic_fh_to_dentry - generic helper for the fh_to_dentry export operation
 * @sb:		filesystem to do the file handle conversion on
 * @fid:	file handle to convert
 * @fh_len:	length of the file handle in bytes
 * @fh_type:	type of file handle
 * @get_inode:	filesystem callback to retrieve inode
 *
 * This function decodes @fid as long as it has one of the well-known
 * Linux filehandle types and calls @get_inode on it to retrieve the
 * inode for the object specified in the file handle.
 */
struct dentry *generic_fh_to_dentry(struct super_block *sb, struct fid *fid,
		int fh_len, int fh_type, struct inode *(*get_inode)
			(struct super_block *sb, u64 ino, u32 gen))
{
	struct inode *inode = NULL;

	if (fh_len < 2)
		return NULL;

	switch (fh_type) {
	case FILEID_INO32_GEN:
	case FILEID_INO32_GEN_PARENT:
		inode = get_inode(sb, fid->i32.ino, fid->i32.gen);
		break;
	}

	return d_obtain_alias(inode);
}
EXPORT_SYMBOL_GPL(generic_fh_to_dentry);

/**
 * generic_fh_to_parent - generic helper for the fh_to_parent export operation
 * @sb:		filesystem to do the file handle conversion on
 * @fid:	file handle to convert
 * @fh_len:	length of the file handle in bytes
 * @fh_type:	type of file handle
 * @get_inode:	filesystem callback to retrieve inode
 *
 * This function decodes @fid as long as it has one of the well-known
 * Linux filehandle types and calls @get_inode on it to retrieve the
 * inode for the _parent_ object specified in the file handle if it
 * is specified in the file handle, or NULL otherwise.
 */
struct dentry *generic_fh_to_parent(struct super_block *sb, struct fid *fid,
		int fh_len, int fh_type, struct inode *(*get_inode)
			(struct super_block *sb, u64 ino, u32 gen))
{
	struct inode *inode = NULL;

	if (fh_len <= 2)
		return NULL;

	switch (fh_type) {
	case FILEID_INO32_GEN_PARENT:
		inode = get_inode(sb, fid->i32.parent_ino,
				  (fh_len > 3 ? fid->i32.parent_gen : 0));
		break;
	}

	return d_obtain_alias(inode);
}
EXPORT_SYMBOL_GPL(generic_fh_to_parent);

/**
 * __generic_file_fsync - generic fsync implementation for simple filesystems
 *
 * @file:	file to synchronize
 * @start:	start offset in bytes
 * @end:	end offset in bytes (inclusive)
 * @datasync:	only synchronize essential metadata if true
 *
 * This is a generic implementation of the fsync method for simple
 * filesystems which track all non-inode metadata in the buffers list
 * hanging off the address_space structure.
 */
int __generic_file_fsync(struct file *file, loff_t start, loff_t end,
				 int datasync)
{
	struct inode *inode = file->f_mapping->host;
	int err;
	int ret;

	err = file_write_and_wait_range(file, start, end);
	if (err)
		return err;

	inode_lock(inode);
	ret = sync_mapping_buffers(inode->i_mapping);
	if (!(inode->i_state & I_DIRTY_ALL))
		goto out;
	if (datasync && !(inode->i_state & I_DIRTY_DATASYNC))
		goto out;

	err = sync_inode_metadata(inode, 1);
	if (ret == 0)
		ret = err;

out:
	inode_unlock(inode);
	/* check and advance again to catch errors after syncing out buffers */
	err = file_check_and_advance_wb_err(file);
	if (ret == 0)
		ret = err;
	return ret;
}
EXPORT_SYMBOL(__generic_file_fsync);

/**
 * generic_file_fsync - generic fsync implementation for simple filesystems
 *			with flush
 * @file:	file to synchronize
 * @start:	start offset in bytes
 * @end:	end offset in bytes (inclusive)
 * @datasync:	only synchronize essential metadata if true
 *
 */

int generic_file_fsync(struct file *file, loff_t start, loff_t end,
		       int datasync)
{
	struct inode *inode = file->f_mapping->host;
	int err;

	err = __generic_file_fsync(file, start, end, datasync);
	if (err)
		return err;
	return blkdev_issue_flush(inode->i_sb->s_bdev, GFP_KERNEL, NULL);
}
EXPORT_SYMBOL(generic_file_fsync);

/**
 * generic_check_addressable - Check addressability of file system
 * @blocksize_bits:	log of file system block size
 * @num_blocks:		number of blocks in file system
 *
 * Determine whether a file system with @num_blocks blocks (and a
 * block size of 2**@blocksize_bits) is addressable by the sector_t
 * and page cache of the system.  Return 0 if so and -EFBIG otherwise.
 */
int generic_check_addressable(unsigned blocksize_bits, u64 num_blocks)
{
	u64 last_fs_block = num_blocks - 1;
	u64 last_fs_page =
		last_fs_block >> (PAGE_SHIFT - blocksize_bits);

	if (unlikely(num_blocks == 0))
		return 0;

	if ((blocksize_bits < 9) || (blocksize_bits > PAGE_SHIFT))
		return -EINVAL;

	if ((last_fs_block > (sector_t)(~0ULL) >> (blocksize_bits - 9)) ||
	    (last_fs_page > (pgoff_t)(~0ULL))) {
		return -EFBIG;
	}
	return 0;
}
EXPORT_SYMBOL(generic_check_addressable);

/*
 * No-op implementation of ->fsync for in-memory filesystems.
 */
int noop_fsync(struct file *file, loff_t start, loff_t end, int datasync)
{
	return 0;
}
EXPORT_SYMBOL(noop_fsync);

int noop_set_page_dirty(struct page *page)
{
	/*
	 * Unlike __set_page_dirty_no_writeback that handles dirty page
	 * tracking in the page object, dax does all dirty tracking in
	 * the inode address_space in response to mkwrite faults. In the
	 * dax case we only need to worry about potentially dirty CPU
	 * caches, not dirty page cache pages to write back.
	 *
	 * This callback is defined to prevent fallback to
	 * __set_page_dirty_buffers() in set_page_dirty().
	 */
	return 0;
}
EXPORT_SYMBOL_GPL(noop_set_page_dirty);

void noop_invalidatepage(struct page *page, unsigned int offset,
		unsigned int length)
{
	/*
	 * There is no page cache to invalidate in the dax case, however
	 * we need this callback defined to prevent falling back to
	 * block_invalidatepage() in do_invalidatepage().
	 */
}
EXPORT_SYMBOL_GPL(noop_invalidatepage);

ssize_t noop_direct_IO(struct kiocb *iocb, struct iov_iter *iter)
{
	/*
	 * iomap based filesystems support direct I/O without need for
	 * this callback. However, it still needs to be set in
	 * inode->a_ops so that open/fcntl know that direct I/O is
	 * generally supported.
	 */
	return -EINVAL;
}
EXPORT_SYMBOL_GPL(noop_direct_IO);

/* Because kfree isn't assignment-compatible with void(void*) ;-/ */
void kfree_link(void *p)
{
	kfree(p);
}
EXPORT_SYMBOL(kfree_link);

/*
 * nop .set_page_dirty method so that people can use .page_mkwrite on
 * anon inodes.
 */
static int anon_set_page_dirty(struct page *page)
{
	return 0;
};

/*
 * A single inode exists for all anon_inode files. Contrary to pipes,
 * anon_inode inodes have no associated per-instance data, so we need
 * only allocate one of them.
 */
struct inode *alloc_anon_inode(struct super_block *s)
{
	static const struct address_space_operations anon_aops = {
		.set_page_dirty = anon_set_page_dirty,
	};
	struct inode *inode = new_inode_pseudo(s);

	if (!inode)
		return ERR_PTR(-ENOMEM);

	inode->i_ino = get_next_ino();
	inode->i_mapping->a_ops = &anon_aops;

	/*
	 * Mark the inode dirty from the very beginning,
	 * that way it will never be moved to the dirty
	 * list because mark_inode_dirty() will think
	 * that it already _is_ on the dirty list.
	 */
	inode->i_state = I_DIRTY;
	inode->i_mode = S_IRUSR | S_IWUSR;
	inode->i_uid = current_fsuid();
	inode->i_gid = current_fsgid();
	inode->i_flags |= S_PRIVATE;
	inode->i_atime = inode->i_mtime = inode->i_ctime = current_time(inode);
	return inode;
}
EXPORT_SYMBOL(alloc_anon_inode);

/**
 * simple_nosetlease - generic helper for prohibiting leases
 * @filp: file pointer
 * @arg: type of lease to obtain
 * @flp: new lease supplied for insertion
 * @priv: private data for lm_setup operation
 *
 * Generic helper for filesystems that do not wish to allow leases to be set.
 * All arguments are ignored and it just returns -EINVAL.
 */
int
simple_nosetlease(struct file *filp, long arg, struct file_lock **flp,
		  void **priv)
{
	return -EINVAL;
}
EXPORT_SYMBOL(simple_nosetlease);

const char *simple_get_link(struct dentry *dentry, struct inode *inode,
			    struct delayed_call *done)
{
	return inode->i_link;
}
EXPORT_SYMBOL(simple_get_link);

const struct inode_operations simple_symlink_inode_operations = {
	.get_link = simple_get_link,
};
EXPORT_SYMBOL(simple_symlink_inode_operations);

/*
 * Operations for a permanently empty directory.
 */
static struct dentry *empty_dir_lookup(struct inode *dir, struct dentry *dentry, unsigned int flags)
{
	return ERR_PTR(-ENOENT);
}

static int empty_dir_getattr(const struct path *path, struct kstat *stat,
			     u32 request_mask, unsigned int query_flags)
{
	struct inode *inode = d_inode(path->dentry);
	generic_fillattr(inode, stat);
	return 0;
}

static int empty_dir_setattr(struct dentry *dentry, struct iattr *attr)
{
	return -EPERM;
}

static ssize_t empty_dir_listxattr(struct dentry *dentry, char *list, size_t size)
{
	return -EOPNOTSUPP;
}

static const struct inode_operations empty_dir_inode_operations = {
	.lookup		= empty_dir_lookup,
	.permission	= generic_permission,
	.setattr	= empty_dir_setattr,
	.getattr	= empty_dir_getattr,
	.listxattr	= empty_dir_listxattr,
};

static loff_t empty_dir_llseek(struct file *file, loff_t offset, int whence)
{
	/* An empty directory has two entries . and .. at offsets 0 and 1 */
	return generic_file_llseek_size(file, offset, whence, 2, 2);
}

static int empty_dir_readdir(struct file *file, struct dir_context *ctx)
{
	dir_emit_dots(file, ctx);
	return 0;
}

static const struct file_operations empty_dir_operations = {
	.llseek		= empty_dir_llseek,
	.read		= generic_read_dir,
	.iterate_shared	= empty_dir_readdir,
	.fsync		= noop_fsync,
};


void make_empty_dir_inode(struct inode *inode)
{
	set_nlink(inode, 2);
	inode->i_mode = S_IFDIR | S_IRUGO | S_IXUGO;
	inode->i_uid = GLOBAL_ROOT_UID;
	inode->i_gid = GLOBAL_ROOT_GID;
	inode->i_rdev = 0;
	inode->i_size = 0;
	inode->i_blkbits = PAGE_SHIFT;
	inode->i_blocks = 0;

	inode->i_op = &empty_dir_inode_operations;
	inode->i_opflags &= ~IOP_XATTR;
	inode->i_fop = &empty_dir_operations;
}

bool is_empty_dir_inode(struct inode *inode)
{
	return (inode->i_fop == &empty_dir_operations) &&
		(inode->i_op == &empty_dir_inode_operations);
}<|MERGE_RESOLUTION|>--- conflicted
+++ resolved
@@ -98,15 +98,7 @@
 					loff_t count,
 					struct dentry **res)
 {
-<<<<<<< HEAD
-	unsigned *seq = &parent->d_inode->__i_dir_seq, n;
-	struct dentry *res;
-	struct list_head *p;
-	bool skipped;
-	int i;
-=======
 	struct dentry *dentry = cursor->d_parent, *found = NULL;
->>>>>>> c3038e71
 
 	spin_lock(&dentry->d_lock);
 	while ((p = p->next) != &dentry->d_subdirs) {
@@ -131,42 +123,10 @@
 			spin_lock(&dentry->d_lock);
 		}
 	}
-<<<<<<< HEAD
-	rcu_read_unlock();
-	if (skipped) {
-		smp_rmb();
-		if (unlikely(*seq != n))
-			goto retry;
-	}
-	return res;
-}
-
-static void move_cursor(struct dentry *cursor, struct list_head *after)
-{
-	struct dentry *parent = cursor->d_parent;
-	unsigned n, *seq = &parent->d_inode->__i_dir_seq;
-	spin_lock(&parent->d_lock);
-	preempt_disable_rt();
-	for (;;) {
-		n = *seq;
-		if (!(n & 1) && cmpxchg(seq, n, n + 1) == n)
-			break;
-		cpu_relax();
-	}
-	__list_del(cursor->d_child.prev, cursor->d_child.next);
-	if (after)
-		list_add(&cursor->d_child, after);
-	else
-		list_add_tail(&cursor->d_child, &parent->d_subdirs);
-	smp_store_release(seq, n + 2);
-	preempt_enable_rt();
-	spin_unlock(&parent->d_lock);
-=======
 	spin_unlock(&dentry->d_lock);
 	dput(*res);
 	*res = found;
 	return p;
->>>>>>> c3038e71
 }
 
 loff_t dcache_dir_lseek(struct file *file, loff_t offset, int whence)
