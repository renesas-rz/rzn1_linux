--- conflicted
+++ resolved
@@ -241,12 +241,8 @@
 
 config HISI_DMA
 	tristate "HiSilicon DMA Engine support"
-<<<<<<< HEAD
-	depends on ARM64 || (COMPILE_TEST && PCI_MSI)
-=======
 	depends on ARM64 || COMPILE_TEST
 	depends on PCI_MSI
->>>>>>> 04d5ce62
 	select DMA_ENGINE
 	select DMA_VIRTUAL_CHANNELS
 	help
