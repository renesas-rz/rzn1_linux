// SPDX-License-Identifier: GPL-2.0+
// Debug logs for the ChromeOS EC
//
// Copyright (C) 2015 Google, Inc.

#include <linux/circ_buf.h>
#include <linux/debugfs.h>
#include <linux/delay.h>
#include <linux/fs.h>
#include <linux/mfd/cros_ec.h>
#include <linux/mfd/cros_ec_commands.h>
#include <linux/module.h>
#include <linux/mutex.h>
#include <linux/platform_device.h>
#include <linux/poll.h>
#include <linux/sched.h>
#include <linux/slab.h>
#include <linux/wait.h>

#define DRV_NAME "cros-ec-debugfs"

#define LOG_SHIFT		14
#define LOG_SIZE		(1 << LOG_SHIFT)
#define LOG_POLL_SEC		10

#define CIRC_ADD(idx, size, value)	(((idx) + (value)) & ((size) - 1))

/* struct cros_ec_debugfs - ChromeOS EC debugging information
 *
 * @ec: EC device this debugfs information belongs to
 * @dir: dentry for debugfs files
 * @log_buffer: circular buffer for console log information
 * @read_msg: preallocated EC command and buffer to read console log
 * @log_mutex: mutex to protect circular buffer
 * @log_wq: waitqueue for log readers
 * @log_poll_work: recurring task to poll EC for new console log data
 * @panicinfo_blob: panicinfo debugfs blob
 */
struct cros_ec_debugfs {
	struct cros_ec_dev *ec;
	struct dentry *dir;
	/* EC log */
	struct circ_buf log_buffer;
	struct cros_ec_command *read_msg;
	struct mutex log_mutex;
	wait_queue_head_t log_wq;
	struct delayed_work log_poll_work;
	/* EC panicinfo */
	struct debugfs_blob_wrapper panicinfo_blob;
};

/*
 * We need to make sure that the EC log buffer on the UART is large enough,
 * so that it is unlikely enough to overlow within LOG_POLL_SEC.
 */
static void cros_ec_console_log_work(struct work_struct *__work)
{
	struct cros_ec_debugfs *debug_info =
		container_of(to_delayed_work(__work),
			     struct cros_ec_debugfs,
			     log_poll_work);
	struct cros_ec_dev *ec = debug_info->ec;
	struct circ_buf *cb = &debug_info->log_buffer;
	struct cros_ec_command snapshot_msg = {
		.command = EC_CMD_CONSOLE_SNAPSHOT + ec->cmd_offset,
	};

	struct ec_params_console_read_v1 *read_params =
		(struct ec_params_console_read_v1 *)debug_info->read_msg->data;
	uint8_t *ec_buffer = (uint8_t *)debug_info->read_msg->data;
	int idx;
	int buf_space;
	int ret;

	ret = cros_ec_cmd_xfer_status(ec->ec_dev, &snapshot_msg);
	if (ret < 0)
		goto resched;

	/* Loop until we have read everything, or there's an error. */
	mutex_lock(&debug_info->log_mutex);
	buf_space = CIRC_SPACE(cb->head, cb->tail, LOG_SIZE);

	while (1) {
		if (!buf_space) {
			dev_info_once(ec->dev,
				      "Some logs may have been dropped...\n");
			break;
		}

		memset(read_params, '\0', sizeof(*read_params));
		read_params->subcmd = CONSOLE_READ_RECENT;
		ret = cros_ec_cmd_xfer_status(ec->ec_dev,
					      debug_info->read_msg);
		if (ret < 0)
			break;

		/* If the buffer is empty, we're done here. */
		if (ret == 0 || ec_buffer[0] == '\0')
			break;

		idx = 0;
		while (idx < ret && ec_buffer[idx] != '\0' && buf_space > 0) {
			cb->buf[cb->head] = ec_buffer[idx];
			cb->head = CIRC_ADD(cb->head, LOG_SIZE, 1);
			idx++;
			buf_space--;
		}

		wake_up(&debug_info->log_wq);
	}

	mutex_unlock(&debug_info->log_mutex);

resched:
	schedule_delayed_work(&debug_info->log_poll_work,
			      msecs_to_jiffies(LOG_POLL_SEC * 1000));
}

static int cros_ec_console_log_open(struct inode *inode, struct file *file)
{
	file->private_data = inode->i_private;

	return stream_open(inode, file);
}

static ssize_t cros_ec_console_log_read(struct file *file, char __user *buf,
					size_t count, loff_t *ppos)
{
	struct cros_ec_debugfs *debug_info = file->private_data;
	struct circ_buf *cb = &debug_info->log_buffer;
	ssize_t ret;

	mutex_lock(&debug_info->log_mutex);

	while (!CIRC_CNT(cb->head, cb->tail, LOG_SIZE)) {
		if (file->f_flags & O_NONBLOCK) {
			ret = -EAGAIN;
			goto error;
		}

		mutex_unlock(&debug_info->log_mutex);

		ret = wait_event_interruptible(debug_info->log_wq,
					CIRC_CNT(cb->head, cb->tail, LOG_SIZE));
		if (ret < 0)
			return ret;

		mutex_lock(&debug_info->log_mutex);
	}

	/* Only copy until the end of the circular buffer, and let userspace
	 * retry to get the rest of the data.
	 */
	ret = min_t(size_t, CIRC_CNT_TO_END(cb->head, cb->tail, LOG_SIZE),
		    count);

	if (copy_to_user(buf, cb->buf + cb->tail, ret)) {
		ret = -EFAULT;
		goto error;
	}

	cb->tail = CIRC_ADD(cb->tail, LOG_SIZE, ret);

error:
	mutex_unlock(&debug_info->log_mutex);
	return ret;
}

static __poll_t cros_ec_console_log_poll(struct file *file,
					     poll_table *wait)
{
	struct cros_ec_debugfs *debug_info = file->private_data;
	__poll_t mask = 0;

	poll_wait(file, &debug_info->log_wq, wait);

	mutex_lock(&debug_info->log_mutex);
	if (CIRC_CNT(debug_info->log_buffer.head,
		     debug_info->log_buffer.tail,
		     LOG_SIZE))
		mask |= EPOLLIN | EPOLLRDNORM;
	mutex_unlock(&debug_info->log_mutex);

	return mask;
}

static int cros_ec_console_log_release(struct inode *inode, struct file *file)
{
	return 0;
}

static ssize_t cros_ec_pdinfo_read(struct file *file,
				   char __user *user_buf,
				   size_t count,
				   loff_t *ppos)
{
	char read_buf[EC_USB_PD_MAX_PORTS * 40], *p = read_buf;
	struct cros_ec_debugfs *debug_info = file->private_data;
	struct cros_ec_device *ec_dev = debug_info->ec->ec_dev;
	struct {
		struct cros_ec_command msg;
		union {
			struct ec_response_usb_pd_control_v1 resp;
			struct ec_params_usb_pd_control params;
		};
	} __packed ec_buf;
	struct cros_ec_command *msg;
	struct ec_response_usb_pd_control_v1 *resp;
	struct ec_params_usb_pd_control *params;
	int i;

	msg = &ec_buf.msg;
	params = (struct ec_params_usb_pd_control *)msg->data;
	resp = (struct ec_response_usb_pd_control_v1 *)msg->data;

	msg->command = EC_CMD_USB_PD_CONTROL;
	msg->version = 1;
	msg->insize = sizeof(*resp);
	msg->outsize = sizeof(*params);

	/*
	 * Read status from all PD ports until failure, typically caused
	 * by attempting to read status on a port that doesn't exist.
	 */
	for (i = 0; i < EC_USB_PD_MAX_PORTS; ++i) {
		params->port = i;
		params->role = 0;
		params->mux = 0;
		params->swap = 0;

		if (cros_ec_cmd_xfer_status(ec_dev, msg) < 0)
			break;

		p += scnprintf(p, sizeof(read_buf) + read_buf - p,
			       "p%d: %s en:%.2x role:%.2x pol:%.2x\n", i,
			       resp->state, resp->enabled, resp->role,
			       resp->polarity);
	}

	return simple_read_from_buffer(user_buf, count, ppos,
				       read_buf, p - read_buf);
}

const struct file_operations cros_ec_console_log_fops = {
	.owner = THIS_MODULE,
	.open = cros_ec_console_log_open,
	.read = cros_ec_console_log_read,
	.llseek = no_llseek,
	.poll = cros_ec_console_log_poll,
	.release = cros_ec_console_log_release,
};

const struct file_operations cros_ec_pdinfo_fops = {
	.owner = THIS_MODULE,
	.open = simple_open,
	.read = cros_ec_pdinfo_read,
	.llseek = default_llseek,
};

static int ec_read_version_supported(struct cros_ec_dev *ec)
{
	struct ec_params_get_cmd_versions_v1 *params;
	struct ec_response_get_cmd_versions *response;
	int ret;

	struct cros_ec_command *msg;

	msg = kzalloc(sizeof(*msg) + max(sizeof(*params), sizeof(*response)),
		GFP_KERNEL);
	if (!msg)
		return 0;

	msg->command = EC_CMD_GET_CMD_VERSIONS + ec->cmd_offset;
	msg->outsize = sizeof(*params);
	msg->insize = sizeof(*response);

	params = (struct ec_params_get_cmd_versions_v1 *)msg->data;
	params->cmd = EC_CMD_CONSOLE_READ;
	response = (struct ec_response_get_cmd_versions *)msg->data;

	ret = cros_ec_cmd_xfer_status(ec->ec_dev, msg) >= 0 &&
	      response->version_mask & EC_VER_MASK(1);

	kfree(msg);

	return ret;
}

static int cros_ec_create_console_log(struct cros_ec_debugfs *debug_info)
{
	struct cros_ec_dev *ec = debug_info->ec;
	char *buf;
	int read_params_size;
	int read_response_size;

	/*
	 * If the console log feature is not supported return silently and
	 * don't create the console_log entry.
	 */
	if (!ec_read_version_supported(ec))
		return 0;

	buf = devm_kzalloc(ec->dev, LOG_SIZE, GFP_KERNEL);
	if (!buf)
		return -ENOMEM;

	read_params_size = sizeof(struct ec_params_console_read_v1);
	read_response_size = ec->ec_dev->max_response;
	debug_info->read_msg = devm_kzalloc(ec->dev,
		sizeof(*debug_info->read_msg) +
			max(read_params_size, read_response_size), GFP_KERNEL);
	if (!debug_info->read_msg)
		return -ENOMEM;

	debug_info->read_msg->version = 1;
	debug_info->read_msg->command = EC_CMD_CONSOLE_READ + ec->cmd_offset;
	debug_info->read_msg->outsize = read_params_size;
	debug_info->read_msg->insize = read_response_size;

	debug_info->log_buffer.buf = buf;
	debug_info->log_buffer.head = 0;
	debug_info->log_buffer.tail = 0;

	mutex_init(&debug_info->log_mutex);
	init_waitqueue_head(&debug_info->log_wq);

	debugfs_create_file("console_log", S_IFREG | 0444, debug_info->dir,
			    debug_info, &cros_ec_console_log_fops);

	INIT_DELAYED_WORK(&debug_info->log_poll_work,
			  cros_ec_console_log_work);
	schedule_delayed_work(&debug_info->log_poll_work, 0);

	return 0;
}

static void cros_ec_cleanup_console_log(struct cros_ec_debugfs *debug_info)
{
	if (debug_info->log_buffer.buf) {
		cancel_delayed_work_sync(&debug_info->log_poll_work);
		mutex_destroy(&debug_info->log_mutex);
	}
}

static int cros_ec_create_panicinfo(struct cros_ec_debugfs *debug_info)
{
	struct cros_ec_device *ec_dev = debug_info->ec->ec_dev;
	int ret;
	struct cros_ec_command *msg;
	int insize;

	insize = ec_dev->max_response;

	msg = devm_kzalloc(debug_info->ec->dev,
			sizeof(*msg) + insize, GFP_KERNEL);
	if (!msg)
		return -ENOMEM;

	msg->command = EC_CMD_GET_PANIC_INFO;
	msg->insize = insize;

	ret = cros_ec_cmd_xfer_status(ec_dev, msg);
	if (ret < 0) {
		ret = 0;
		goto free;
	}

	/* No panic data */
	if (ret == 0)
		goto free;

	debug_info->panicinfo_blob.data = msg->data;
	debug_info->panicinfo_blob.size = ret;

	debugfs_create_blob("panicinfo", S_IFREG | 0444, debug_info->dir,
			    &debug_info->panicinfo_blob);

	return 0;

free:
	devm_kfree(debug_info->ec->dev, msg);
	return ret;
}

<<<<<<< HEAD
static int cros_ec_create_pdinfo(struct cros_ec_debugfs *debug_info)
{
	if (!debugfs_create_file("pdinfo", 0444, debug_info->dir, debug_info,
				 &cros_ec_pdinfo_fops))
		return -ENOMEM;

	return 0;
}

=======
>>>>>>> 0ecfebd2
static int cros_ec_debugfs_probe(struct platform_device *pd)
{
	struct cros_ec_dev *ec = dev_get_drvdata(pd->dev.parent);
	struct cros_ec_platform *ec_platform = dev_get_platdata(ec->dev);
	const char *name = ec_platform->ec_name;
	struct cros_ec_debugfs *debug_info;
	int ret;

	debug_info = devm_kzalloc(ec->dev, sizeof(*debug_info), GFP_KERNEL);
	if (!debug_info)
		return -ENOMEM;

	debug_info->ec = ec;
	debug_info->dir = debugfs_create_dir(name, NULL);

	ret = cros_ec_create_panicinfo(debug_info);
	if (ret)
		goto remove_debugfs;

	ret = cros_ec_create_console_log(debug_info);
	if (ret)
		goto remove_debugfs;

<<<<<<< HEAD
	ret = cros_ec_create_pdinfo(debug_info);
	if (ret)
		goto remove_log;
=======
	debugfs_create_file("pdinfo", 0444, debug_info->dir, debug_info,
			    &cros_ec_pdinfo_fops);
>>>>>>> 0ecfebd2

	ec->debug_info = debug_info;

	dev_set_drvdata(&pd->dev, ec);

	return 0;

remove_log:
	cros_ec_cleanup_console_log(debug_info);
remove_debugfs:
	debugfs_remove_recursive(debug_info->dir);
	return ret;
}

static int cros_ec_debugfs_remove(struct platform_device *pd)
{
	struct cros_ec_dev *ec = dev_get_drvdata(pd->dev.parent);

	debugfs_remove_recursive(ec->debug_info->dir);
	cros_ec_cleanup_console_log(ec->debug_info);

	return 0;
}

static int __maybe_unused cros_ec_debugfs_suspend(struct device *dev)
{
	struct cros_ec_dev *ec = dev_get_drvdata(dev);

	if (ec->debug_info->log_buffer.buf)
		cancel_delayed_work_sync(&ec->debug_info->log_poll_work);

	return 0;
}

static int __maybe_unused cros_ec_debugfs_resume(struct device *dev)
{
	struct cros_ec_dev *ec = dev_get_drvdata(dev);

	if (ec->debug_info->log_buffer.buf)
		schedule_delayed_work(&ec->debug_info->log_poll_work, 0);

	return 0;
}

static SIMPLE_DEV_PM_OPS(cros_ec_debugfs_pm_ops,
			 cros_ec_debugfs_suspend, cros_ec_debugfs_resume);

static struct platform_driver cros_ec_debugfs_driver = {
	.driver = {
		.name = DRV_NAME,
		.pm = &cros_ec_debugfs_pm_ops,
	},
	.probe = cros_ec_debugfs_probe,
	.remove = cros_ec_debugfs_remove,
};

module_platform_driver(cros_ec_debugfs_driver);

MODULE_LICENSE("GPL");
MODULE_DESCRIPTION("Debug logs for ChromeOS EC");
MODULE_ALIAS("platform:" DRV_NAME);<|MERGE_RESOLUTION|>--- conflicted
+++ resolved
@@ -382,18 +382,6 @@
 	return ret;
 }
 
-<<<<<<< HEAD
-static int cros_ec_create_pdinfo(struct cros_ec_debugfs *debug_info)
-{
-	if (!debugfs_create_file("pdinfo", 0444, debug_info->dir, debug_info,
-				 &cros_ec_pdinfo_fops))
-		return -ENOMEM;
-
-	return 0;
-}
-
-=======
->>>>>>> 0ecfebd2
 static int cros_ec_debugfs_probe(struct platform_device *pd)
 {
 	struct cros_ec_dev *ec = dev_get_drvdata(pd->dev.parent);
@@ -417,14 +405,8 @@
 	if (ret)
 		goto remove_debugfs;
 
-<<<<<<< HEAD
-	ret = cros_ec_create_pdinfo(debug_info);
-	if (ret)
-		goto remove_log;
-=======
 	debugfs_create_file("pdinfo", 0444, debug_info->dir, debug_info,
 			    &cros_ec_pdinfo_fops);
->>>>>>> 0ecfebd2
 
 	ec->debug_info = debug_info;
 
@@ -432,8 +414,6 @@
 
 	return 0;
 
-remove_log:
-	cros_ec_cleanup_console_log(debug_info);
 remove_debugfs:
 	debugfs_remove_recursive(debug_info->dir);
 	return ret;
