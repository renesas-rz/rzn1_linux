--- conflicted
+++ resolved
@@ -176,12 +176,7 @@
 	return 0;
 }
 
-<<<<<<< HEAD
-static int rxe_alloc_pd(struct ib_pd *ibpd, struct ib_ucontext *context,
-			struct ib_udata *udata)
-=======
 static int rxe_alloc_pd(struct ib_pd *ibpd, struct ib_udata *udata)
->>>>>>> 0ecfebd2
 {
 	struct rxe_dev *rxe = to_rdev(ibpd->device);
 	struct rxe_pd *pd = to_rpd(ibpd);
@@ -189,26 +184,15 @@
 	return rxe_add_to_pool(&rxe->pd_pool, &pd->pelem);
 }
 
-<<<<<<< HEAD
-static void rxe_dealloc_pd(struct ib_pd *ibpd)
-=======
 static void rxe_dealloc_pd(struct ib_pd *ibpd, struct ib_udata *udata)
->>>>>>> 0ecfebd2
 {
 	struct rxe_pd *pd = to_rpd(ibpd);
 
 	rxe_drop_ref(pd);
 }
 
-<<<<<<< HEAD
-static struct ib_ah *rxe_create_ah(struct ib_pd *ibpd,
-				   struct rdma_ah_attr *attr,
-				   u32 flags,
-				   struct ib_udata *udata)
-=======
 static int rxe_create_ah(struct ib_ah *ibah, struct rdma_ah_attr *attr,
 			 u32 flags, struct ib_udata *udata)
->>>>>>> 0ecfebd2
 
 {
 	int err;
@@ -224,11 +208,7 @@
 		return err;
 
 	rxe_init_av(attr, &ah->av);
-<<<<<<< HEAD
-	return &ah->ibah;
-=======
-	return 0;
->>>>>>> 0ecfebd2
+	return 0;
 }
 
 static int rxe_modify_ah(struct ib_ah *ibah, struct rdma_ah_attr *attr)
@@ -255,11 +235,7 @@
 	return 0;
 }
 
-<<<<<<< HEAD
-static int rxe_destroy_ah(struct ib_ah *ibah, u32 flags)
-=======
 static void rxe_destroy_ah(struct ib_ah *ibah, u32 flags)
->>>>>>> 0ecfebd2
 {
 	struct rxe_ah *ah = to_rah(ibah);
 
@@ -317,17 +293,9 @@
 			  struct ib_udata *udata)
 {
 	int err;
-<<<<<<< HEAD
-	struct rxe_dev *rxe = to_rdev(ibpd->device);
-	struct rxe_pd *pd = to_rpd(ibpd);
-	struct rxe_ucontext *ucontext =
-		rdma_udata_to_drv_context(udata, struct rxe_ucontext, ibuc);
-	struct rxe_srq *srq;
-=======
 	struct rxe_dev *rxe = to_rdev(ibsrq->device);
 	struct rxe_pd *pd = to_rpd(ibsrq->pd);
 	struct rxe_srq *srq = to_rsrq(ibsrq);
->>>>>>> 0ecfebd2
 	struct rxe_create_srq_resp __user *uresp = NULL;
 
 	if (udata) {
@@ -347,11 +315,7 @@
 	rxe_add_ref(pd);
 	srq->pd = pd;
 
-<<<<<<< HEAD
-	err = rxe_srq_from_init(rxe, srq, init, &ucontext->ibuc, uresp);
-=======
 	err = rxe_srq_from_init(rxe, srq, init, udata, uresp);
->>>>>>> 0ecfebd2
 	if (err)
 		goto err2;
 
@@ -1191,14 +1155,10 @@
 	.reg_user_mr = rxe_reg_user_mr,
 	.req_notify_cq = rxe_req_notify_cq,
 	.resize_cq = rxe_resize_cq,
-<<<<<<< HEAD
-	INIT_RDMA_OBJ_SIZE(ib_pd, rxe_pd, ibpd),
-=======
 
 	INIT_RDMA_OBJ_SIZE(ib_ah, rxe_ah, ibah),
 	INIT_RDMA_OBJ_SIZE(ib_pd, rxe_pd, ibpd),
 	INIT_RDMA_OBJ_SIZE(ib_srq, rxe_srq, ibsrq),
->>>>>>> 0ecfebd2
 	INIT_RDMA_OBJ_SIZE(ib_ucontext, rxe_ucontext, ibuc),
 };
 
