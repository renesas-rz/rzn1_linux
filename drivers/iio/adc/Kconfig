--- conflicted
+++ resolved
@@ -125,8 +125,6 @@
 	  To compile this driver as a module, choose M here: the module will be
 	  called ad7768-1.
 
-<<<<<<< HEAD
-=======
 config AD7780
 	tristate "Analog Devices AD7780 and similar ADCs driver"
 	depends on SPI
@@ -139,7 +137,6 @@
 	  To compile this driver as a module, choose M here: the
 	  module will be called ad7780.
 
->>>>>>> 0ecfebd2
 config AD7791
 	tristate "Analog Devices AD7791 ADC driver"
 	depends on SPI
