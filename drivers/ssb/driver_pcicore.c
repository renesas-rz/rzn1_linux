--- conflicted
+++ resolved
@@ -20,11 +20,8 @@
 static u16 ssb_pcie_mdio_read(struct ssb_pcicore *pc, u8 device, u8 address);
 static void ssb_pcie_mdio_write(struct ssb_pcicore *pc, u8 device,
 				u8 address, u16 data);
-<<<<<<< HEAD
-=======
 
 static void ssb_commit_settings(struct ssb_bus *bus);
->>>>>>> eaef6a93
 
 static inline
 u32 pcicore_read32(struct ssb_pcicore *pc, u16 offset)
@@ -417,8 +414,6 @@
  * Workarounds.
  **************************************************/
 
-<<<<<<< HEAD
-=======
 static void ssb_pcicore_fix_sprom_core_index(struct ssb_pcicore *pc)
 {
 	u16 tmp = pcicore_read16(pc, SSB_PCICORE_SPROM(0));
@@ -429,7 +424,6 @@
 	}
 }
 
->>>>>>> eaef6a93
 static u8 ssb_pcicore_polarity_workaround(struct ssb_pcicore *pc)
 {
 	return (ssb_pcie_read(pc, 0x204) & 0x10) ? 0xC0 : 0x80;
@@ -447,8 +441,6 @@
 	if (tmp & 0x4000)
 		ssb_pcie_mdio_write(pc, serdes_pll_device, 1, tmp & ~0x4000);
 }
-<<<<<<< HEAD
-=======
 
 static void ssb_pcicore_pci_setup_workarounds(struct ssb_pcicore *pc)
 {
@@ -519,7 +511,6 @@
 					tmp | 0x8000);
 	}
 }
->>>>>>> eaef6a93
 
 /**************************************************
  * Generic and Clientmode operation code.
@@ -550,14 +541,10 @@
 	if (!pc->hostmode)
 		ssb_pcicore_init_clientmode(pc);
 
-<<<<<<< HEAD
-	ssb_pcicore_serdes_workaround(pc);
-=======
 	/* Additional always once-executed workarounds */
 	ssb_pcicore_serdes_workaround(pc);
 	/* TODO: ASPM */
 	/* TODO: Clock Request Update */
->>>>>>> eaef6a93
 }
 
 static u32 ssb_pcie_read(struct ssb_pcicore *pc, u32 address)
@@ -622,11 +609,7 @@
 	pcicore_write32(pc, mdio_data, v);
 	/* Wait for the device to complete the transaction */
 	udelay(10);
-<<<<<<< HEAD
-	for (i = 0; i < 200; i++) {
-=======
 	for (i = 0; i < max_retries; i++) {
->>>>>>> eaef6a93
 		v = pcicore_read32(pc, mdio_control);
 		if (v & 0x100 /* Trans complete */) {
 			udelay(10);
