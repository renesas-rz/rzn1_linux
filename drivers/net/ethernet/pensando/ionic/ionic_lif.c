// SPDX-License-Identifier: GPL-2.0
/* Copyright(c) 2017 - 2019 Pensando Systems, Inc */

#include <linux/printk.h>
#include <linux/dynamic_debug.h>
#include <linux/netdevice.h>
#include <linux/etherdevice.h>
#include <linux/rtnetlink.h>
#include <linux/interrupt.h>
#include <linux/pci.h>
#include <linux/cpumask.h>

#include "ionic.h"
#include "ionic_bus.h"
#include "ionic_lif.h"
#include "ionic_txrx.h"
#include "ionic_ethtool.h"
#include "ionic_debugfs.h"

static void ionic_lif_rx_mode(struct ionic_lif *lif, unsigned int rx_mode);
static int ionic_lif_addr_add(struct ionic_lif *lif, const u8 *addr);
static int ionic_lif_addr_del(struct ionic_lif *lif, const u8 *addr);
static void ionic_link_status_check(struct ionic_lif *lif);
static void ionic_lif_handle_fw_down(struct ionic_lif *lif);
static void ionic_lif_handle_fw_up(struct ionic_lif *lif);
static void ionic_lif_set_netdev_info(struct ionic_lif *lif);

static int ionic_start_queues(struct ionic_lif *lif);
static void ionic_stop_queues(struct ionic_lif *lif);

static void ionic_lif_deferred_work(struct work_struct *work)
{
	struct ionic_lif *lif = container_of(work, struct ionic_lif, deferred.work);
	struct ionic_deferred *def = &lif->deferred;
	struct ionic_deferred_work *w = NULL;

	spin_lock_bh(&def->lock);
	if (!list_empty(&def->list)) {
		w = list_first_entry(&def->list,
				     struct ionic_deferred_work, list);
		list_del(&w->list);
	}
	spin_unlock_bh(&def->lock);

	if (w) {
		switch (w->type) {
		case IONIC_DW_TYPE_RX_MODE:
			ionic_lif_rx_mode(lif, w->rx_mode);
			break;
		case IONIC_DW_TYPE_RX_ADDR_ADD:
			ionic_lif_addr_add(lif, w->addr);
			break;
		case IONIC_DW_TYPE_RX_ADDR_DEL:
			ionic_lif_addr_del(lif, w->addr);
			break;
		case IONIC_DW_TYPE_LINK_STATUS:
			ionic_link_status_check(lif);
			break;
		case IONIC_DW_TYPE_LIF_RESET:
			if (w->fw_status)
				ionic_lif_handle_fw_up(lif);
			else
				ionic_lif_handle_fw_down(lif);
			break;
		default:
			break;
		}
		kfree(w);
		schedule_work(&def->work);
	}
}

void ionic_lif_deferred_enqueue(struct ionic_deferred *def,
				struct ionic_deferred_work *work)
{
	spin_lock_bh(&def->lock);
	list_add_tail(&work->list, &def->list);
	spin_unlock_bh(&def->lock);
	schedule_work(&def->work);
}

static void ionic_link_status_check(struct ionic_lif *lif)
{
	struct net_device *netdev = lif->netdev;
	u16 link_status;
	bool link_up;

	if (!test_bit(IONIC_LIF_F_LINK_CHECK_REQUESTED, lif->state))
		return;

	if (lif->ionic->is_mgmt_nic)
		return;

	link_status = le16_to_cpu(lif->info->status.link_status);
	link_up = link_status == IONIC_PORT_OPER_STATUS_UP;

	if (link_up) {
		if (!netif_carrier_ok(netdev)) {
			u32 link_speed;

			ionic_port_identify(lif->ionic);
			link_speed = le32_to_cpu(lif->info->status.link_speed);
			netdev_info(netdev, "Link up - %d Gbps\n",
				    link_speed / 1000);
			netif_carrier_on(netdev);
		}

		if (netif_running(lif->netdev))
			ionic_start_queues(lif);
	} else {
		if (netif_carrier_ok(netdev)) {
			netdev_info(netdev, "Link down\n");
			netif_carrier_off(netdev);
		}

		if (netif_running(lif->netdev))
			ionic_stop_queues(lif);
	}

	clear_bit(IONIC_LIF_F_LINK_CHECK_REQUESTED, lif->state);
}

void ionic_link_status_check_request(struct ionic_lif *lif)
{
	struct ionic_deferred_work *work;

	/* we only need one request outstanding at a time */
	if (test_and_set_bit(IONIC_LIF_F_LINK_CHECK_REQUESTED, lif->state))
		return;

	if (in_interrupt()) {
		work = kzalloc(sizeof(*work), GFP_ATOMIC);
		if (!work)
			return;

		work->type = IONIC_DW_TYPE_LINK_STATUS;
		ionic_lif_deferred_enqueue(&lif->deferred, work);
	} else {
		ionic_link_status_check(lif);
	}
}

static irqreturn_t ionic_isr(int irq, void *data)
{
	struct napi_struct *napi = data;

	napi_schedule_irqoff(napi);

	return IRQ_HANDLED;
}

static int ionic_request_irq(struct ionic_lif *lif, struct ionic_qcq *qcq)
{
	struct ionic_intr_info *intr = &qcq->intr;
	struct device *dev = lif->ionic->dev;
	struct ionic_queue *q = &qcq->q;
	const char *name;

	if (lif->registered)
		name = lif->netdev->name;
	else
		name = dev_name(dev);

	snprintf(intr->name, sizeof(intr->name),
		 "%s-%s-%s", IONIC_DRV_NAME, name, q->name);

	return devm_request_irq(dev, intr->vector, ionic_isr,
				0, intr->name, &qcq->napi);
}

static int ionic_intr_alloc(struct ionic_lif *lif, struct ionic_intr_info *intr)
{
	struct ionic *ionic = lif->ionic;
	int index;

	index = find_first_zero_bit(ionic->intrs, ionic->nintrs);
	if (index == ionic->nintrs) {
		netdev_warn(lif->netdev, "%s: no intr, index=%d nintrs=%d\n",
			    __func__, index, ionic->nintrs);
		return -ENOSPC;
	}

	set_bit(index, ionic->intrs);
	ionic_intr_init(&ionic->idev, intr, index);

	return 0;
}

static void ionic_intr_free(struct ionic_lif *lif, int index)
{
	if (index != INTR_INDEX_NOT_ASSIGNED && index < lif->ionic->nintrs)
		clear_bit(index, lif->ionic->intrs);
}

static int ionic_qcq_enable(struct ionic_qcq *qcq)
{
	struct ionic_queue *q = &qcq->q;
	struct ionic_lif *lif = q->lif;
	struct ionic_dev *idev;
	struct device *dev;

	struct ionic_admin_ctx ctx = {
		.work = COMPLETION_INITIALIZER_ONSTACK(ctx.work),
		.cmd.q_control = {
			.opcode = IONIC_CMD_Q_CONTROL,
			.lif_index = cpu_to_le16(lif->index),
			.type = q->type,
			.index = cpu_to_le32(q->index),
			.oper = IONIC_Q_ENABLE,
		},
	};

	idev = &lif->ionic->idev;
	dev = lif->ionic->dev;

	dev_dbg(dev, "q_enable.index %d q_enable.qtype %d\n",
		ctx.cmd.q_control.index, ctx.cmd.q_control.type);

	if (qcq->flags & IONIC_QCQ_F_INTR) {
		irq_set_affinity_hint(qcq->intr.vector,
				      &qcq->intr.affinity_mask);
		napi_enable(&qcq->napi);
		ionic_intr_clean(idev->intr_ctrl, qcq->intr.index);
		ionic_intr_mask(idev->intr_ctrl, qcq->intr.index,
				IONIC_INTR_MASK_CLEAR);
	}

	return ionic_adminq_post_wait(lif, &ctx);
}

static int ionic_qcq_disable(struct ionic_qcq *qcq)
{
	struct ionic_queue *q = &qcq->q;
	struct ionic_lif *lif = q->lif;
	struct ionic_dev *idev;
	struct device *dev;

	struct ionic_admin_ctx ctx = {
		.work = COMPLETION_INITIALIZER_ONSTACK(ctx.work),
		.cmd.q_control = {
			.opcode = IONIC_CMD_Q_CONTROL,
			.lif_index = cpu_to_le16(lif->index),
			.type = q->type,
			.index = cpu_to_le32(q->index),
			.oper = IONIC_Q_DISABLE,
		},
	};

	idev = &lif->ionic->idev;
	dev = lif->ionic->dev;

	dev_dbg(dev, "q_disable.index %d q_disable.qtype %d\n",
		ctx.cmd.q_control.index, ctx.cmd.q_control.type);

	if (qcq->flags & IONIC_QCQ_F_INTR) {
		ionic_intr_mask(idev->intr_ctrl, qcq->intr.index,
				IONIC_INTR_MASK_SET);
		synchronize_irq(qcq->intr.vector);
		irq_set_affinity_hint(qcq->intr.vector, NULL);
		napi_disable(&qcq->napi);
	}

	return ionic_adminq_post_wait(lif, &ctx);
}

static void ionic_lif_qcq_deinit(struct ionic_lif *lif, struct ionic_qcq *qcq)
{
	struct ionic_dev *idev = &lif->ionic->idev;

	if (!qcq)
		return;

	if (!(qcq->flags & IONIC_QCQ_F_INITED))
		return;

	if (qcq->flags & IONIC_QCQ_F_INTR) {
		ionic_intr_mask(idev->intr_ctrl, qcq->intr.index,
				IONIC_INTR_MASK_SET);
		netif_napi_del(&qcq->napi);
	}

	qcq->flags &= ~IONIC_QCQ_F_INITED;
}

static void ionic_qcq_free(struct ionic_lif *lif, struct ionic_qcq *qcq)
{
	struct device *dev = lif->ionic->dev;

	if (!qcq)
		return;

	ionic_debugfs_del_qcq(qcq);

	dma_free_coherent(dev, qcq->total_size, qcq->base, qcq->base_pa);
	qcq->base = NULL;
	qcq->base_pa = 0;

	if (qcq->flags & IONIC_QCQ_F_INTR) {
		irq_set_affinity_hint(qcq->intr.vector, NULL);
		devm_free_irq(dev, qcq->intr.vector, &qcq->napi);
		qcq->intr.vector = 0;
		ionic_intr_free(lif, qcq->intr.index);
	}

	devm_kfree(dev, qcq->cq.info);
	qcq->cq.info = NULL;
	devm_kfree(dev, qcq->q.info);
	qcq->q.info = NULL;
	devm_kfree(dev, qcq);
}

static void ionic_qcqs_free(struct ionic_lif *lif)
{
	struct device *dev = lif->ionic->dev;
	unsigned int i;

	if (lif->notifyqcq) {
		ionic_qcq_free(lif, lif->notifyqcq);
		lif->notifyqcq = NULL;
	}

	if (lif->adminqcq) {
		ionic_qcq_free(lif, lif->adminqcq);
		lif->adminqcq = NULL;
	}

	if (lif->rxqcqs) {
		for (i = 0; i < lif->nxqs; i++)
			if (lif->rxqcqs[i].stats)
				devm_kfree(dev, lif->rxqcqs[i].stats);
		devm_kfree(dev, lif->rxqcqs);
		lif->rxqcqs = NULL;
	}

	if (lif->txqcqs) {
		for (i = 0; i < lif->nxqs; i++)
			if (lif->txqcqs[i].stats)
				devm_kfree(dev, lif->txqcqs[i].stats);
		devm_kfree(dev, lif->txqcqs);
		lif->txqcqs = NULL;
	}
}

static void ionic_link_qcq_interrupts(struct ionic_qcq *src_qcq,
				      struct ionic_qcq *n_qcq)
{
	if (WARN_ON(n_qcq->flags & IONIC_QCQ_F_INTR)) {
		ionic_intr_free(n_qcq->cq.lif, n_qcq->intr.index);
		n_qcq->flags &= ~IONIC_QCQ_F_INTR;
	}

	n_qcq->intr.vector = src_qcq->intr.vector;
	n_qcq->intr.index = src_qcq->intr.index;
}

static int ionic_qcq_alloc(struct ionic_lif *lif, unsigned int type,
			   unsigned int index,
			   const char *name, unsigned int flags,
			   unsigned int num_descs, unsigned int desc_size,
			   unsigned int cq_desc_size,
			   unsigned int sg_desc_size,
			   unsigned int pid, struct ionic_qcq **qcq)
{
	struct ionic_dev *idev = &lif->ionic->idev;
	u32 q_size, cq_size, sg_size, total_size;
	struct device *dev = lif->ionic->dev;
	void *q_base, *cq_base, *sg_base;
	dma_addr_t cq_base_pa = 0;
	dma_addr_t sg_base_pa = 0;
	dma_addr_t q_base_pa = 0;
	struct ionic_qcq *new;
	int err;

	*qcq = NULL;

	q_size  = num_descs * desc_size;
	cq_size = num_descs * cq_desc_size;
	sg_size = num_descs * sg_desc_size;

	total_size = ALIGN(q_size, PAGE_SIZE) + ALIGN(cq_size, PAGE_SIZE);
	/* Note: aligning q_size/cq_size is not enough due to cq_base
	 * address aligning as q_base could be not aligned to the page.
	 * Adding PAGE_SIZE.
	 */
	total_size += PAGE_SIZE;
	if (flags & IONIC_QCQ_F_SG) {
		total_size += ALIGN(sg_size, PAGE_SIZE);
		total_size += PAGE_SIZE;
	}

	new = devm_kzalloc(dev, sizeof(*new), GFP_KERNEL);
	if (!new) {
		netdev_err(lif->netdev, "Cannot allocate queue structure\n");
		err = -ENOMEM;
		goto err_out;
	}

	new->flags = flags;

	new->q.info = devm_kzalloc(dev, sizeof(*new->q.info) * num_descs,
				   GFP_KERNEL);
	if (!new->q.info) {
		netdev_err(lif->netdev, "Cannot allocate queue info\n");
		err = -ENOMEM;
		goto err_out;
	}

	new->q.type = type;

	err = ionic_q_init(lif, idev, &new->q, index, name, num_descs,
			   desc_size, sg_desc_size, pid);
	if (err) {
		netdev_err(lif->netdev, "Cannot initialize queue\n");
		goto err_out;
	}

	if (flags & IONIC_QCQ_F_INTR) {
		err = ionic_intr_alloc(lif, &new->intr);
		if (err) {
			netdev_warn(lif->netdev, "no intr for %s: %d\n",
				    name, err);
			goto err_out;
		}

		err = ionic_bus_get_irq(lif->ionic, new->intr.index);
		if (err < 0) {
			netdev_warn(lif->netdev, "no vector for %s: %d\n",
				    name, err);
			goto err_out_free_intr;
		}
		new->intr.vector = err;
		ionic_intr_mask_assert(idev->intr_ctrl, new->intr.index,
				       IONIC_INTR_MASK_SET);

		err = ionic_request_irq(lif, new);
		if (err) {
			netdev_warn(lif->netdev, "irq request failed %d\n", err);
			goto err_out_free_intr;
		}

		new->intr.cpu = cpumask_local_spread(new->intr.index,
						     dev_to_node(dev));
		if (new->intr.cpu != -1)
			cpumask_set_cpu(new->intr.cpu,
					&new->intr.affinity_mask);
	} else {
		new->intr.index = INTR_INDEX_NOT_ASSIGNED;
	}

	new->cq.info = devm_kzalloc(dev, sizeof(*new->cq.info) * num_descs,
				    GFP_KERNEL);
	if (!new->cq.info) {
		netdev_err(lif->netdev, "Cannot allocate completion queue info\n");
		err = -ENOMEM;
		goto err_out_free_irq;
	}

	err = ionic_cq_init(lif, &new->cq, &new->intr, num_descs, cq_desc_size);
	if (err) {
		netdev_err(lif->netdev, "Cannot initialize completion queue\n");
		goto err_out_free_irq;
	}

	new->base = dma_alloc_coherent(dev, total_size, &new->base_pa,
				       GFP_KERNEL);
	if (!new->base) {
		netdev_err(lif->netdev, "Cannot allocate queue DMA memory\n");
		err = -ENOMEM;
		goto err_out_free_irq;
	}

	new->total_size = total_size;

	q_base = new->base;
	q_base_pa = new->base_pa;

	cq_base = (void *)ALIGN((uintptr_t)q_base + q_size, PAGE_SIZE);
	cq_base_pa = ALIGN(q_base_pa + q_size, PAGE_SIZE);

	if (flags & IONIC_QCQ_F_SG) {
		sg_base = (void *)ALIGN((uintptr_t)cq_base + cq_size,
					PAGE_SIZE);
		sg_base_pa = ALIGN(cq_base_pa + cq_size, PAGE_SIZE);
		ionic_q_sg_map(&new->q, sg_base, sg_base_pa);
	}

	ionic_q_map(&new->q, q_base, q_base_pa);
	ionic_cq_map(&new->cq, cq_base, cq_base_pa);
	ionic_cq_bind(&new->cq, &new->q);

	*qcq = new;

	return 0;

err_out_free_irq:
	if (flags & IONIC_QCQ_F_INTR)
		devm_free_irq(dev, new->intr.vector, &new->napi);
err_out_free_intr:
	if (flags & IONIC_QCQ_F_INTR)
		ionic_intr_free(lif, new->intr.index);
err_out:
	dev_err(dev, "qcq alloc of %s%d failed %d\n", name, index, err);
	return err;
}

static int ionic_qcqs_alloc(struct ionic_lif *lif)
{
	struct device *dev = lif->ionic->dev;
	unsigned int q_list_size;
	unsigned int flags;
	int err;
	int i;

	flags = IONIC_QCQ_F_INTR;
	err = ionic_qcq_alloc(lif, IONIC_QTYPE_ADMINQ, 0, "admin", flags,
			      IONIC_ADMINQ_LENGTH,
			      sizeof(struct ionic_admin_cmd),
			      sizeof(struct ionic_admin_comp),
			      0, lif->kern_pid, &lif->adminqcq);
	if (err)
		return err;
	ionic_debugfs_add_qcq(lif, lif->adminqcq);

	if (lif->ionic->nnqs_per_lif) {
		flags = IONIC_QCQ_F_NOTIFYQ;
		err = ionic_qcq_alloc(lif, IONIC_QTYPE_NOTIFYQ, 0, "notifyq",
				      flags, IONIC_NOTIFYQ_LENGTH,
				      sizeof(struct ionic_notifyq_cmd),
				      sizeof(union ionic_notifyq_comp),
				      0, lif->kern_pid, &lif->notifyqcq);
		if (err)
			goto err_out_free_adminqcq;
		ionic_debugfs_add_qcq(lif, lif->notifyqcq);

		/* Let the notifyq ride on the adminq interrupt */
		ionic_link_qcq_interrupts(lif->adminqcq, lif->notifyqcq);
	}

	q_list_size = sizeof(*lif->txqcqs) * lif->nxqs;
	err = -ENOMEM;
	lif->txqcqs = devm_kzalloc(dev, q_list_size, GFP_KERNEL);
	if (!lif->txqcqs)
		goto err_out_free_notifyqcq;
	for (i = 0; i < lif->nxqs; i++) {
		lif->txqcqs[i].stats = devm_kzalloc(dev,
						    sizeof(struct ionic_q_stats),
						    GFP_KERNEL);
		if (!lif->txqcqs[i].stats)
			goto err_out_free_tx_stats;
	}

	lif->rxqcqs = devm_kzalloc(dev, q_list_size, GFP_KERNEL);
	if (!lif->rxqcqs)
		goto err_out_free_tx_stats;
	for (i = 0; i < lif->nxqs; i++) {
		lif->rxqcqs[i].stats = devm_kzalloc(dev,
						    sizeof(struct ionic_q_stats),
						    GFP_KERNEL);
		if (!lif->rxqcqs[i].stats)
			goto err_out_free_rx_stats;
	}

	return 0;

err_out_free_rx_stats:
	for (i = 0; i < lif->nxqs; i++)
		if (lif->rxqcqs[i].stats)
			devm_kfree(dev, lif->rxqcqs[i].stats);
	devm_kfree(dev, lif->rxqcqs);
	lif->rxqcqs = NULL;
err_out_free_tx_stats:
	for (i = 0; i < lif->nxqs; i++)
		if (lif->txqcqs[i].stats)
			devm_kfree(dev, lif->txqcqs[i].stats);
	devm_kfree(dev, lif->txqcqs);
	lif->txqcqs = NULL;
err_out_free_notifyqcq:
	if (lif->notifyqcq) {
		ionic_qcq_free(lif, lif->notifyqcq);
		lif->notifyqcq = NULL;
	}
err_out_free_adminqcq:
	ionic_qcq_free(lif, lif->adminqcq);
	lif->adminqcq = NULL;

	return err;
}

static int ionic_lif_txq_init(struct ionic_lif *lif, struct ionic_qcq *qcq)
{
	struct device *dev = lif->ionic->dev;
	struct ionic_queue *q = &qcq->q;
	struct ionic_cq *cq = &qcq->cq;
	struct ionic_admin_ctx ctx = {
		.work = COMPLETION_INITIALIZER_ONSTACK(ctx.work),
		.cmd.q_init = {
			.opcode = IONIC_CMD_Q_INIT,
			.lif_index = cpu_to_le16(lif->index),
			.type = q->type,
			.index = cpu_to_le32(q->index),
			.flags = cpu_to_le16(IONIC_QINIT_F_IRQ |
					     IONIC_QINIT_F_SG),
			.intr_index = cpu_to_le16(lif->rxqcqs[q->index].qcq->intr.index),
			.pid = cpu_to_le16(q->pid),
			.ring_size = ilog2(q->num_descs),
			.ring_base = cpu_to_le64(q->base_pa),
			.cq_ring_base = cpu_to_le64(cq->base_pa),
			.sg_ring_base = cpu_to_le64(q->sg_base_pa),
		},
	};
	int err;

	dev_dbg(dev, "txq_init.pid %d\n", ctx.cmd.q_init.pid);
	dev_dbg(dev, "txq_init.index %d\n", ctx.cmd.q_init.index);
	dev_dbg(dev, "txq_init.ring_base 0x%llx\n", ctx.cmd.q_init.ring_base);
	dev_dbg(dev, "txq_init.ring_size %d\n", ctx.cmd.q_init.ring_size);

	q->tail = q->info;
	q->head = q->tail;
	cq->tail = cq->info;

	err = ionic_adminq_post_wait(lif, &ctx);
	if (err)
		return err;

	q->hw_type = ctx.comp.q_init.hw_type;
	q->hw_index = le32_to_cpu(ctx.comp.q_init.hw_index);
	q->dbval = IONIC_DBELL_QID(q->hw_index);

	dev_dbg(dev, "txq->hw_type %d\n", q->hw_type);
	dev_dbg(dev, "txq->hw_index %d\n", q->hw_index);

	qcq->flags |= IONIC_QCQ_F_INITED;

	return 0;
}

static int ionic_lif_rxq_init(struct ionic_lif *lif, struct ionic_qcq *qcq)
{
	struct device *dev = lif->ionic->dev;
	struct ionic_queue *q = &qcq->q;
	struct ionic_cq *cq = &qcq->cq;
	struct ionic_admin_ctx ctx = {
		.work = COMPLETION_INITIALIZER_ONSTACK(ctx.work),
		.cmd.q_init = {
			.opcode = IONIC_CMD_Q_INIT,
			.lif_index = cpu_to_le16(lif->index),
			.type = q->type,
			.index = cpu_to_le32(q->index),
			.flags = cpu_to_le16(IONIC_QINIT_F_IRQ |
					     IONIC_QINIT_F_SG),
			.intr_index = cpu_to_le16(cq->bound_intr->index),
			.pid = cpu_to_le16(q->pid),
			.ring_size = ilog2(q->num_descs),
			.ring_base = cpu_to_le64(q->base_pa),
			.cq_ring_base = cpu_to_le64(cq->base_pa),
			.sg_ring_base = cpu_to_le64(q->sg_base_pa),
		},
	};
	int err;

	dev_dbg(dev, "rxq_init.pid %d\n", ctx.cmd.q_init.pid);
	dev_dbg(dev, "rxq_init.index %d\n", ctx.cmd.q_init.index);
	dev_dbg(dev, "rxq_init.ring_base 0x%llx\n", ctx.cmd.q_init.ring_base);
	dev_dbg(dev, "rxq_init.ring_size %d\n", ctx.cmd.q_init.ring_size);

	q->tail = q->info;
	q->head = q->tail;
	cq->tail = cq->info;

	err = ionic_adminq_post_wait(lif, &ctx);
	if (err)
		return err;

	q->hw_type = ctx.comp.q_init.hw_type;
	q->hw_index = le32_to_cpu(ctx.comp.q_init.hw_index);
	q->dbval = IONIC_DBELL_QID(q->hw_index);

	dev_dbg(dev, "rxq->hw_type %d\n", q->hw_type);
	dev_dbg(dev, "rxq->hw_index %d\n", q->hw_index);

	netif_napi_add(lif->netdev, &qcq->napi, ionic_rx_napi,
		       NAPI_POLL_WEIGHT);

	qcq->flags |= IONIC_QCQ_F_INITED;

	return 0;
}

static bool ionic_notifyq_service(struct ionic_cq *cq,
				  struct ionic_cq_info *cq_info)
{
	union ionic_notifyq_comp *comp = cq_info->cq_desc;
	struct ionic_deferred_work *work;
	struct net_device *netdev;
	struct ionic_queue *q;
	struct ionic_lif *lif;
	u64 eid;

	q = cq->bound_q;
	lif = q->info[0].cb_arg;
	netdev = lif->netdev;
	eid = le64_to_cpu(comp->event.eid);

	/* Have we run out of new completions to process? */
	if (eid <= lif->last_eid)
		return false;

	lif->last_eid = eid;

	dev_dbg(lif->ionic->dev, "notifyq event:\n");
	dynamic_hex_dump("event ", DUMP_PREFIX_OFFSET, 16, 1,
			 comp, sizeof(*comp), true);

	switch (le16_to_cpu(comp->event.ecode)) {
	case IONIC_EVENT_LINK_CHANGE:
		ionic_link_status_check_request(lif);
		break;
	case IONIC_EVENT_RESET:
		work = kzalloc(sizeof(*work), GFP_ATOMIC);
		if (!work) {
			netdev_err(lif->netdev, "%s OOM\n", __func__);
		} else {
			work->type = IONIC_DW_TYPE_LIF_RESET;
			ionic_lif_deferred_enqueue(&lif->deferred, work);
		}
		break;
	default:
		netdev_warn(netdev, "Notifyq unknown event ecode=%d eid=%lld\n",
			    comp->event.ecode, eid);
		break;
	}

	return true;
}

static int ionic_notifyq_clean(struct ionic_lif *lif, int budget)
{
	struct ionic_dev *idev = &lif->ionic->idev;
	struct ionic_cq *cq = &lif->notifyqcq->cq;
	u32 work_done;

	work_done = ionic_cq_service(cq, budget, ionic_notifyq_service,
				     NULL, NULL);
	if (work_done)
		ionic_intr_credits(idev->intr_ctrl, cq->bound_intr->index,
				   work_done, IONIC_INTR_CRED_RESET_COALESCE);

	return work_done;
}

static bool ionic_adminq_service(struct ionic_cq *cq,
				 struct ionic_cq_info *cq_info)
{
	struct ionic_admin_comp *comp = cq_info->cq_desc;

	if (!color_match(comp->color, cq->done_color))
		return false;

	ionic_q_service(cq->bound_q, cq_info, le16_to_cpu(comp->comp_index));

	return true;
}

static int ionic_adminq_napi(struct napi_struct *napi, int budget)
{
	struct ionic_lif *lif = napi_to_cq(napi)->lif;
	int n_work = 0;
	int a_work = 0;

	if (likely(lif->notifyqcq && lif->notifyqcq->flags & IONIC_QCQ_F_INITED))
		n_work = ionic_notifyq_clean(lif, budget);
	a_work = ionic_napi(napi, budget, ionic_adminq_service, NULL, NULL);

	return max(n_work, a_work);
}

static void ionic_get_stats64(struct net_device *netdev,
			      struct rtnl_link_stats64 *ns)
{
	struct ionic_lif *lif = netdev_priv(netdev);
	struct ionic_lif_stats *ls;

	memset(ns, 0, sizeof(*ns));
	ls = &lif->info->stats;

	ns->rx_packets = le64_to_cpu(ls->rx_ucast_packets) +
			 le64_to_cpu(ls->rx_mcast_packets) +
			 le64_to_cpu(ls->rx_bcast_packets);

	ns->tx_packets = le64_to_cpu(ls->tx_ucast_packets) +
			 le64_to_cpu(ls->tx_mcast_packets) +
			 le64_to_cpu(ls->tx_bcast_packets);

	ns->rx_bytes = le64_to_cpu(ls->rx_ucast_bytes) +
		       le64_to_cpu(ls->rx_mcast_bytes) +
		       le64_to_cpu(ls->rx_bcast_bytes);

	ns->tx_bytes = le64_to_cpu(ls->tx_ucast_bytes) +
		       le64_to_cpu(ls->tx_mcast_bytes) +
		       le64_to_cpu(ls->tx_bcast_bytes);

	ns->rx_dropped = le64_to_cpu(ls->rx_ucast_drop_packets) +
			 le64_to_cpu(ls->rx_mcast_drop_packets) +
			 le64_to_cpu(ls->rx_bcast_drop_packets);

	ns->tx_dropped = le64_to_cpu(ls->tx_ucast_drop_packets) +
			 le64_to_cpu(ls->tx_mcast_drop_packets) +
			 le64_to_cpu(ls->tx_bcast_drop_packets);

	ns->multicast = le64_to_cpu(ls->rx_mcast_packets);

	ns->rx_over_errors = le64_to_cpu(ls->rx_queue_empty);

	ns->rx_missed_errors = le64_to_cpu(ls->rx_dma_error) +
			       le64_to_cpu(ls->rx_queue_disabled) +
			       le64_to_cpu(ls->rx_desc_fetch_error) +
			       le64_to_cpu(ls->rx_desc_data_error);

	ns->tx_aborted_errors = le64_to_cpu(ls->tx_dma_error) +
				le64_to_cpu(ls->tx_queue_disabled) +
				le64_to_cpu(ls->tx_desc_fetch_error) +
				le64_to_cpu(ls->tx_desc_data_error);

	ns->rx_errors = ns->rx_over_errors +
			ns->rx_missed_errors;

	ns->tx_errors = ns->tx_aborted_errors;
}

static int ionic_lif_addr_add(struct ionic_lif *lif, const u8 *addr)
{
	struct ionic_admin_ctx ctx = {
		.work = COMPLETION_INITIALIZER_ONSTACK(ctx.work),
		.cmd.rx_filter_add = {
			.opcode = IONIC_CMD_RX_FILTER_ADD,
			.lif_index = cpu_to_le16(lif->index),
			.match = cpu_to_le16(IONIC_RX_FILTER_MATCH_MAC),
		},
	};
	struct ionic_rx_filter *f;
	int err;

	/* don't bother if we already have it */
	spin_lock_bh(&lif->rx_filters.lock);
	f = ionic_rx_filter_by_addr(lif, addr);
	spin_unlock_bh(&lif->rx_filters.lock);
	if (f)
		return 0;

	netdev_dbg(lif->netdev, "rx_filter add ADDR %pM (id %d)\n", addr,
		   ctx.comp.rx_filter_add.filter_id);

	memcpy(ctx.cmd.rx_filter_add.mac.addr, addr, ETH_ALEN);
	err = ionic_adminq_post_wait(lif, &ctx);
	if (err && err != -EEXIST)
		return err;

	return ionic_rx_filter_save(lif, 0, IONIC_RXQ_INDEX_ANY, 0, &ctx);
}

static int ionic_lif_addr_del(struct ionic_lif *lif, const u8 *addr)
{
	struct ionic_admin_ctx ctx = {
		.work = COMPLETION_INITIALIZER_ONSTACK(ctx.work),
		.cmd.rx_filter_del = {
			.opcode = IONIC_CMD_RX_FILTER_DEL,
			.lif_index = cpu_to_le16(lif->index),
		},
	};
	struct ionic_rx_filter *f;
	int err;

	spin_lock_bh(&lif->rx_filters.lock);
	f = ionic_rx_filter_by_addr(lif, addr);
	if (!f) {
		spin_unlock_bh(&lif->rx_filters.lock);
		return -ENOENT;
	}

	ctx.cmd.rx_filter_del.filter_id = cpu_to_le32(f->filter_id);
	ionic_rx_filter_free(lif, f);
	spin_unlock_bh(&lif->rx_filters.lock);

	err = ionic_adminq_post_wait(lif, &ctx);
	if (err && err != -EEXIST)
		return err;

	netdev_dbg(lif->netdev, "rx_filter del ADDR %pM (id %d)\n", addr,
		   ctx.cmd.rx_filter_del.filter_id);

	return 0;
}

static int ionic_lif_addr(struct ionic_lif *lif, const u8 *addr, bool add)
{
	struct ionic *ionic = lif->ionic;
	struct ionic_deferred_work *work;
	unsigned int nmfilters;
	unsigned int nufilters;

	if (add) {
		/* Do we have space for this filter?  We test the counters
		 * here before checking the need for deferral so that we
		 * can return an overflow error to the stack.
		 */
		nmfilters = le32_to_cpu(ionic->ident.lif.eth.max_mcast_filters);
		nufilters = le32_to_cpu(ionic->ident.lif.eth.max_ucast_filters);

		if ((is_multicast_ether_addr(addr) && lif->nmcast < nmfilters))
			lif->nmcast++;
		else if (!is_multicast_ether_addr(addr) &&
			 lif->nucast < nufilters)
			lif->nucast++;
		else
			return -ENOSPC;
	} else {
		if (is_multicast_ether_addr(addr) && lif->nmcast)
			lif->nmcast--;
		else if (!is_multicast_ether_addr(addr) && lif->nucast)
			lif->nucast--;
	}

	if (in_interrupt()) {
		work = kzalloc(sizeof(*work), GFP_ATOMIC);
		if (!work) {
			netdev_err(lif->netdev, "%s OOM\n", __func__);
			return -ENOMEM;
		}
		work->type = add ? IONIC_DW_TYPE_RX_ADDR_ADD :
				   IONIC_DW_TYPE_RX_ADDR_DEL;
		memcpy(work->addr, addr, ETH_ALEN);
		netdev_dbg(lif->netdev, "deferred: rx_filter %s %pM\n",
			   add ? "add" : "del", addr);
		ionic_lif_deferred_enqueue(&lif->deferred, work);
	} else {
		netdev_dbg(lif->netdev, "rx_filter %s %pM\n",
			   add ? "add" : "del", addr);
		if (add)
			return ionic_lif_addr_add(lif, addr);
		else
			return ionic_lif_addr_del(lif, addr);
	}

	return 0;
}

static int ionic_addr_add(struct net_device *netdev, const u8 *addr)
{
	return ionic_lif_addr(netdev_priv(netdev), addr, true);
}

static int ionic_addr_del(struct net_device *netdev, const u8 *addr)
{
	return ionic_lif_addr(netdev_priv(netdev), addr, false);
}

static void ionic_lif_rx_mode(struct ionic_lif *lif, unsigned int rx_mode)
{
	struct ionic_admin_ctx ctx = {
		.work = COMPLETION_INITIALIZER_ONSTACK(ctx.work),
		.cmd.rx_mode_set = {
			.opcode = IONIC_CMD_RX_MODE_SET,
			.lif_index = cpu_to_le16(lif->index),
			.rx_mode = cpu_to_le16(rx_mode),
		},
	};
	char buf[128];
	int err;
	int i;
#define REMAIN(__x) (sizeof(buf) - (__x))

	i = scnprintf(buf, sizeof(buf), "rx_mode 0x%04x -> 0x%04x:",
		      lif->rx_mode, rx_mode);
	if (rx_mode & IONIC_RX_MODE_F_UNICAST)
		i += scnprintf(&buf[i], REMAIN(i), " RX_MODE_F_UNICAST");
	if (rx_mode & IONIC_RX_MODE_F_MULTICAST)
		i += scnprintf(&buf[i], REMAIN(i), " RX_MODE_F_MULTICAST");
	if (rx_mode & IONIC_RX_MODE_F_BROADCAST)
		i += scnprintf(&buf[i], REMAIN(i), " RX_MODE_F_BROADCAST");
	if (rx_mode & IONIC_RX_MODE_F_PROMISC)
		i += scnprintf(&buf[i], REMAIN(i), " RX_MODE_F_PROMISC");
	if (rx_mode & IONIC_RX_MODE_F_ALLMULTI)
		i += scnprintf(&buf[i], REMAIN(i), " RX_MODE_F_ALLMULTI");
	netdev_dbg(lif->netdev, "lif%d %s\n", lif->index, buf);

	err = ionic_adminq_post_wait(lif, &ctx);
	if (err)
		netdev_warn(lif->netdev, "set rx_mode 0x%04x failed: %d\n",
			    rx_mode, err);
	else
		lif->rx_mode = rx_mode;
}

static void _ionic_lif_rx_mode(struct ionic_lif *lif, unsigned int rx_mode)
{
	struct ionic_deferred_work *work;

	if (in_interrupt()) {
		work = kzalloc(sizeof(*work), GFP_ATOMIC);
		if (!work) {
			netdev_err(lif->netdev, "%s OOM\n", __func__);
			return;
		}
		work->type = IONIC_DW_TYPE_RX_MODE;
		work->rx_mode = rx_mode;
		netdev_dbg(lif->netdev, "deferred: rx_mode\n");
		ionic_lif_deferred_enqueue(&lif->deferred, work);
	} else {
		ionic_lif_rx_mode(lif, rx_mode);
	}
}

static void ionic_set_rx_mode(struct net_device *netdev)
{
	struct ionic_lif *lif = netdev_priv(netdev);
	struct ionic_identity *ident;
	unsigned int nfilters;
	unsigned int rx_mode;

	ident = &lif->ionic->ident;

	rx_mode = IONIC_RX_MODE_F_UNICAST;
	rx_mode |= (netdev->flags & IFF_MULTICAST) ? IONIC_RX_MODE_F_MULTICAST : 0;
	rx_mode |= (netdev->flags & IFF_BROADCAST) ? IONIC_RX_MODE_F_BROADCAST : 0;
	rx_mode |= (netdev->flags & IFF_PROMISC) ? IONIC_RX_MODE_F_PROMISC : 0;
	rx_mode |= (netdev->flags & IFF_ALLMULTI) ? IONIC_RX_MODE_F_ALLMULTI : 0;

	/* sync unicast addresses
	 * next check to see if we're in an overflow state
	 *    if so, we track that we overflowed and enable NIC PROMISC
	 *    else if the overflow is set and not needed
	 *       we remove our overflow flag and check the netdev flags
	 *       to see if we can disable NIC PROMISC
	 */
	__dev_uc_sync(netdev, ionic_addr_add, ionic_addr_del);
	nfilters = le32_to_cpu(ident->lif.eth.max_ucast_filters);
	if (netdev_uc_count(netdev) + 1 > nfilters) {
		rx_mode |= IONIC_RX_MODE_F_PROMISC;
		lif->uc_overflow = true;
	} else if (lif->uc_overflow) {
		lif->uc_overflow = false;
		if (!(netdev->flags & IFF_PROMISC))
			rx_mode &= ~IONIC_RX_MODE_F_PROMISC;
	}

	/* same for multicast */
	__dev_mc_sync(netdev, ionic_addr_add, ionic_addr_del);
	nfilters = le32_to_cpu(ident->lif.eth.max_mcast_filters);
	if (netdev_mc_count(netdev) > nfilters) {
		rx_mode |= IONIC_RX_MODE_F_ALLMULTI;
		lif->mc_overflow = true;
	} else if (lif->mc_overflow) {
		lif->mc_overflow = false;
		if (!(netdev->flags & IFF_ALLMULTI))
			rx_mode &= ~IONIC_RX_MODE_F_ALLMULTI;
	}

	if (lif->rx_mode != rx_mode)
		_ionic_lif_rx_mode(lif, rx_mode);
}

static __le64 ionic_netdev_features_to_nic(netdev_features_t features)
{
	u64 wanted = 0;

	if (features & NETIF_F_HW_VLAN_CTAG_TX)
		wanted |= IONIC_ETH_HW_VLAN_TX_TAG;
	if (features & NETIF_F_HW_VLAN_CTAG_RX)
		wanted |= IONIC_ETH_HW_VLAN_RX_STRIP;
	if (features & NETIF_F_HW_VLAN_CTAG_FILTER)
		wanted |= IONIC_ETH_HW_VLAN_RX_FILTER;
	if (features & NETIF_F_RXHASH)
		wanted |= IONIC_ETH_HW_RX_HASH;
	if (features & NETIF_F_RXCSUM)
		wanted |= IONIC_ETH_HW_RX_CSUM;
	if (features & NETIF_F_SG)
		wanted |= IONIC_ETH_HW_TX_SG;
	if (features & NETIF_F_HW_CSUM)
		wanted |= IONIC_ETH_HW_TX_CSUM;
	if (features & NETIF_F_TSO)
		wanted |= IONIC_ETH_HW_TSO;
	if (features & NETIF_F_TSO6)
		wanted |= IONIC_ETH_HW_TSO_IPV6;
	if (features & NETIF_F_TSO_ECN)
		wanted |= IONIC_ETH_HW_TSO_ECN;
	if (features & NETIF_F_GSO_GRE)
		wanted |= IONIC_ETH_HW_TSO_GRE;
	if (features & NETIF_F_GSO_GRE_CSUM)
		wanted |= IONIC_ETH_HW_TSO_GRE_CSUM;
	if (features & NETIF_F_GSO_IPXIP4)
		wanted |= IONIC_ETH_HW_TSO_IPXIP4;
	if (features & NETIF_F_GSO_IPXIP6)
		wanted |= IONIC_ETH_HW_TSO_IPXIP6;
	if (features & NETIF_F_GSO_UDP_TUNNEL)
		wanted |= IONIC_ETH_HW_TSO_UDP;
	if (features & NETIF_F_GSO_UDP_TUNNEL_CSUM)
		wanted |= IONIC_ETH_HW_TSO_UDP_CSUM;

	return cpu_to_le64(wanted);
}

static int ionic_set_nic_features(struct ionic_lif *lif,
				  netdev_features_t features)
{
	struct device *dev = lif->ionic->dev;
	struct ionic_admin_ctx ctx = {
		.work = COMPLETION_INITIALIZER_ONSTACK(ctx.work),
		.cmd.lif_setattr = {
			.opcode = IONIC_CMD_LIF_SETATTR,
			.index = cpu_to_le16(lif->index),
			.attr = IONIC_LIF_ATTR_FEATURES,
		},
	};
	u64 vlan_flags = IONIC_ETH_HW_VLAN_TX_TAG |
			 IONIC_ETH_HW_VLAN_RX_STRIP |
			 IONIC_ETH_HW_VLAN_RX_FILTER;
	u64 old_hw_features;
	int err;

	ctx.cmd.lif_setattr.features = ionic_netdev_features_to_nic(features);
	err = ionic_adminq_post_wait(lif, &ctx);
	if (err)
		return err;

	old_hw_features = lif->hw_features;
	lif->hw_features = le64_to_cpu(ctx.cmd.lif_setattr.features &
				       ctx.comp.lif_setattr.features);

	if ((old_hw_features ^ lif->hw_features) & IONIC_ETH_HW_RX_HASH)
		ionic_lif_rss_config(lif, lif->rss_types, NULL, NULL);

	if ((vlan_flags & features) &&
	    !(vlan_flags & le64_to_cpu(ctx.comp.lif_setattr.features)))
		dev_info_once(lif->ionic->dev, "NIC is not supporting vlan offload, likely in SmartNIC mode\n");

	if (lif->hw_features & IONIC_ETH_HW_VLAN_TX_TAG)
		dev_dbg(dev, "feature ETH_HW_VLAN_TX_TAG\n");
	if (lif->hw_features & IONIC_ETH_HW_VLAN_RX_STRIP)
		dev_dbg(dev, "feature ETH_HW_VLAN_RX_STRIP\n");
	if (lif->hw_features & IONIC_ETH_HW_VLAN_RX_FILTER)
		dev_dbg(dev, "feature ETH_HW_VLAN_RX_FILTER\n");
	if (lif->hw_features & IONIC_ETH_HW_RX_HASH)
		dev_dbg(dev, "feature ETH_HW_RX_HASH\n");
	if (lif->hw_features & IONIC_ETH_HW_TX_SG)
		dev_dbg(dev, "feature ETH_HW_TX_SG\n");
	if (lif->hw_features & IONIC_ETH_HW_TX_CSUM)
		dev_dbg(dev, "feature ETH_HW_TX_CSUM\n");
	if (lif->hw_features & IONIC_ETH_HW_RX_CSUM)
		dev_dbg(dev, "feature ETH_HW_RX_CSUM\n");
	if (lif->hw_features & IONIC_ETH_HW_TSO)
		dev_dbg(dev, "feature ETH_HW_TSO\n");
	if (lif->hw_features & IONIC_ETH_HW_TSO_IPV6)
		dev_dbg(dev, "feature ETH_HW_TSO_IPV6\n");
	if (lif->hw_features & IONIC_ETH_HW_TSO_ECN)
		dev_dbg(dev, "feature ETH_HW_TSO_ECN\n");
	if (lif->hw_features & IONIC_ETH_HW_TSO_GRE)
		dev_dbg(dev, "feature ETH_HW_TSO_GRE\n");
	if (lif->hw_features & IONIC_ETH_HW_TSO_GRE_CSUM)
		dev_dbg(dev, "feature ETH_HW_TSO_GRE_CSUM\n");
	if (lif->hw_features & IONIC_ETH_HW_TSO_IPXIP4)
		dev_dbg(dev, "feature ETH_HW_TSO_IPXIP4\n");
	if (lif->hw_features & IONIC_ETH_HW_TSO_IPXIP6)
		dev_dbg(dev, "feature ETH_HW_TSO_IPXIP6\n");
	if (lif->hw_features & IONIC_ETH_HW_TSO_UDP)
		dev_dbg(dev, "feature ETH_HW_TSO_UDP\n");
	if (lif->hw_features & IONIC_ETH_HW_TSO_UDP_CSUM)
		dev_dbg(dev, "feature ETH_HW_TSO_UDP_CSUM\n");

	return 0;
}

static int ionic_init_nic_features(struct ionic_lif *lif)
{
	struct net_device *netdev = lif->netdev;
	netdev_features_t features;
	int err;

	/* no netdev features on the management device */
	if (lif->ionic->is_mgmt_nic)
		return 0;

	/* set up what we expect to support by default */
	features = NETIF_F_HW_VLAN_CTAG_TX |
		   NETIF_F_HW_VLAN_CTAG_RX |
		   NETIF_F_HW_VLAN_CTAG_FILTER |
		   NETIF_F_RXHASH |
		   NETIF_F_SG |
		   NETIF_F_HW_CSUM |
		   NETIF_F_RXCSUM |
		   NETIF_F_TSO |
		   NETIF_F_TSO6 |
		   NETIF_F_TSO_ECN;

	err = ionic_set_nic_features(lif, features);
	if (err)
		return err;

	/* tell the netdev what we actually can support */
	netdev->features |= NETIF_F_HIGHDMA;

	if (lif->hw_features & IONIC_ETH_HW_VLAN_TX_TAG)
		netdev->hw_features |= NETIF_F_HW_VLAN_CTAG_TX;
	if (lif->hw_features & IONIC_ETH_HW_VLAN_RX_STRIP)
		netdev->hw_features |= NETIF_F_HW_VLAN_CTAG_RX;
	if (lif->hw_features & IONIC_ETH_HW_VLAN_RX_FILTER)
		netdev->hw_features |= NETIF_F_HW_VLAN_CTAG_FILTER;
	if (lif->hw_features & IONIC_ETH_HW_RX_HASH)
		netdev->hw_features |= NETIF_F_RXHASH;
	if (lif->hw_features & IONIC_ETH_HW_TX_SG)
		netdev->hw_features |= NETIF_F_SG;

	if (lif->hw_features & IONIC_ETH_HW_TX_CSUM)
		netdev->hw_enc_features |= NETIF_F_HW_CSUM;
	if (lif->hw_features & IONIC_ETH_HW_RX_CSUM)
		netdev->hw_enc_features |= NETIF_F_RXCSUM;
	if (lif->hw_features & IONIC_ETH_HW_TSO)
		netdev->hw_enc_features |= NETIF_F_TSO;
	if (lif->hw_features & IONIC_ETH_HW_TSO_IPV6)
		netdev->hw_enc_features |= NETIF_F_TSO6;
	if (lif->hw_features & IONIC_ETH_HW_TSO_ECN)
		netdev->hw_enc_features |= NETIF_F_TSO_ECN;
	if (lif->hw_features & IONIC_ETH_HW_TSO_GRE)
		netdev->hw_enc_features |= NETIF_F_GSO_GRE;
	if (lif->hw_features & IONIC_ETH_HW_TSO_GRE_CSUM)
		netdev->hw_enc_features |= NETIF_F_GSO_GRE_CSUM;
	if (lif->hw_features & IONIC_ETH_HW_TSO_IPXIP4)
		netdev->hw_enc_features |= NETIF_F_GSO_IPXIP4;
	if (lif->hw_features & IONIC_ETH_HW_TSO_IPXIP6)
		netdev->hw_enc_features |= NETIF_F_GSO_IPXIP6;
	if (lif->hw_features & IONIC_ETH_HW_TSO_UDP)
		netdev->hw_enc_features |= NETIF_F_GSO_UDP_TUNNEL;
	if (lif->hw_features & IONIC_ETH_HW_TSO_UDP_CSUM)
		netdev->hw_enc_features |= NETIF_F_GSO_UDP_TUNNEL_CSUM;

	netdev->hw_features |= netdev->hw_enc_features;
	netdev->features |= netdev->hw_features;

	netdev->priv_flags |= IFF_UNICAST_FLT |
			      IFF_LIVE_ADDR_CHANGE;

	return 0;
}

static int ionic_set_features(struct net_device *netdev,
			      netdev_features_t features)
{
	struct ionic_lif *lif = netdev_priv(netdev);
	int err;

	netdev_dbg(netdev, "%s: lif->features=0x%08llx new_features=0x%08llx\n",
		   __func__, (u64)lif->netdev->features, (u64)features);

	err = ionic_set_nic_features(lif, features);

	return err;
}

static int ionic_set_mac_address(struct net_device *netdev, void *sa)
{
	struct sockaddr *addr = sa;
	u8 *mac;
	int err;

	mac = (u8 *)addr->sa_data;
	if (ether_addr_equal(netdev->dev_addr, mac))
		return 0;

	err = eth_prepare_mac_addr_change(netdev, addr);
	if (err)
		return err;

	if (!is_zero_ether_addr(netdev->dev_addr)) {
		netdev_info(netdev, "deleting mac addr %pM\n",
			    netdev->dev_addr);
		ionic_addr_del(netdev, netdev->dev_addr);
	}

	eth_commit_mac_addr_change(netdev, addr);
	netdev_info(netdev, "updating mac addr %pM\n", mac);

	return ionic_addr_add(netdev, mac);
}

static int ionic_change_mtu(struct net_device *netdev, int new_mtu)
{
	struct ionic_lif *lif = netdev_priv(netdev);
	struct ionic_admin_ctx ctx = {
		.work = COMPLETION_INITIALIZER_ONSTACK(ctx.work),
		.cmd.lif_setattr = {
			.opcode = IONIC_CMD_LIF_SETATTR,
			.index = cpu_to_le16(lif->index),
			.attr = IONIC_LIF_ATTR_MTU,
			.mtu = cpu_to_le32(new_mtu),
		},
	};
	int err;

	err = ionic_adminq_post_wait(lif, &ctx);
	if (err)
		return err;

	netdev->mtu = new_mtu;
	err = ionic_reset_queues(lif);

	return err;
}

static void ionic_tx_timeout_work(struct work_struct *ws)
{
	struct ionic_lif *lif = container_of(ws, struct ionic_lif, tx_timeout_work);

	netdev_info(lif->netdev, "Tx Timeout recovery\n");

	rtnl_lock();
	ionic_reset_queues(lif);
	rtnl_unlock();
}

static void ionic_tx_timeout(struct net_device *netdev, unsigned int txqueue)
{
	struct ionic_lif *lif = netdev_priv(netdev);

	schedule_work(&lif->tx_timeout_work);
}

static int ionic_vlan_rx_add_vid(struct net_device *netdev, __be16 proto,
				 u16 vid)
{
	struct ionic_lif *lif = netdev_priv(netdev);
	struct ionic_admin_ctx ctx = {
		.work = COMPLETION_INITIALIZER_ONSTACK(ctx.work),
		.cmd.rx_filter_add = {
			.opcode = IONIC_CMD_RX_FILTER_ADD,
			.lif_index = cpu_to_le16(lif->index),
			.match = cpu_to_le16(IONIC_RX_FILTER_MATCH_VLAN),
			.vlan.vlan = cpu_to_le16(vid),
		},
	};
	int err;

	err = ionic_adminq_post_wait(lif, &ctx);
	if (err)
		return err;

	netdev_dbg(netdev, "rx_filter add VLAN %d (id %d)\n", vid,
		   ctx.comp.rx_filter_add.filter_id);

	return ionic_rx_filter_save(lif, 0, IONIC_RXQ_INDEX_ANY, 0, &ctx);
}

static int ionic_vlan_rx_kill_vid(struct net_device *netdev, __be16 proto,
				  u16 vid)
{
	struct ionic_lif *lif = netdev_priv(netdev);
	struct ionic_admin_ctx ctx = {
		.work = COMPLETION_INITIALIZER_ONSTACK(ctx.work),
		.cmd.rx_filter_del = {
			.opcode = IONIC_CMD_RX_FILTER_DEL,
			.lif_index = cpu_to_le16(lif->index),
		},
	};
	struct ionic_rx_filter *f;

	spin_lock_bh(&lif->rx_filters.lock);

	f = ionic_rx_filter_by_vlan(lif, vid);
	if (!f) {
		spin_unlock_bh(&lif->rx_filters.lock);
		return -ENOENT;
	}

	netdev_dbg(netdev, "rx_filter del VLAN %d (id %d)\n", vid,
		   le32_to_cpu(ctx.cmd.rx_filter_del.filter_id));

	ctx.cmd.rx_filter_del.filter_id = cpu_to_le32(f->filter_id);
	ionic_rx_filter_free(lif, f);
	spin_unlock_bh(&lif->rx_filters.lock);

	return ionic_adminq_post_wait(lif, &ctx);
}

int ionic_lif_rss_config(struct ionic_lif *lif, const u16 types,
			 const u8 *key, const u32 *indir)
{
	struct ionic_admin_ctx ctx = {
		.work = COMPLETION_INITIALIZER_ONSTACK(ctx.work),
		.cmd.lif_setattr = {
			.opcode = IONIC_CMD_LIF_SETATTR,
			.attr = IONIC_LIF_ATTR_RSS,
			.rss.addr = cpu_to_le64(lif->rss_ind_tbl_pa),
		},
	};
	unsigned int i, tbl_sz;

	if (lif->hw_features & IONIC_ETH_HW_RX_HASH) {
		lif->rss_types = types;
		ctx.cmd.lif_setattr.rss.types = cpu_to_le16(types);
	}

	if (key)
		memcpy(lif->rss_hash_key, key, IONIC_RSS_HASH_KEY_SIZE);

	if (indir) {
		tbl_sz = le16_to_cpu(lif->ionic->ident.lif.eth.rss_ind_tbl_sz);
		for (i = 0; i < tbl_sz; i++)
			lif->rss_ind_tbl[i] = indir[i];
	}

	memcpy(ctx.cmd.lif_setattr.rss.key, lif->rss_hash_key,
	       IONIC_RSS_HASH_KEY_SIZE);

	return ionic_adminq_post_wait(lif, &ctx);
}

static int ionic_lif_rss_init(struct ionic_lif *lif)
{
	unsigned int tbl_sz;
	unsigned int i;

	lif->rss_types = IONIC_RSS_TYPE_IPV4     |
			 IONIC_RSS_TYPE_IPV4_TCP |
			 IONIC_RSS_TYPE_IPV4_UDP |
			 IONIC_RSS_TYPE_IPV6     |
			 IONIC_RSS_TYPE_IPV6_TCP |
			 IONIC_RSS_TYPE_IPV6_UDP;

	/* Fill indirection table with 'default' values */
	tbl_sz = le16_to_cpu(lif->ionic->ident.lif.eth.rss_ind_tbl_sz);
	for (i = 0; i < tbl_sz; i++)
		lif->rss_ind_tbl[i] = ethtool_rxfh_indir_default(i, lif->nxqs);

	return ionic_lif_rss_config(lif, lif->rss_types, NULL, NULL);
}

static void ionic_lif_rss_deinit(struct ionic_lif *lif)
{
	int tbl_sz;

	tbl_sz = le16_to_cpu(lif->ionic->ident.lif.eth.rss_ind_tbl_sz);
	memset(lif->rss_ind_tbl, 0, tbl_sz);
	memset(lif->rss_hash_key, 0, IONIC_RSS_HASH_KEY_SIZE);

	ionic_lif_rss_config(lif, 0x0, NULL, NULL);
}

static void ionic_txrx_disable(struct ionic_lif *lif)
{
	unsigned int i;
	int err;

	if (lif->txqcqs) {
		for (i = 0; i < lif->nxqs; i++) {
			err = ionic_qcq_disable(lif->txqcqs[i].qcq);
			if (err == -ETIMEDOUT)
				break;
		}
	}

	if (lif->rxqcqs) {
		for (i = 0; i < lif->nxqs; i++) {
			err = ionic_qcq_disable(lif->rxqcqs[i].qcq);
			if (err == -ETIMEDOUT)
				break;
		}
	}
}

static void ionic_txrx_deinit(struct ionic_lif *lif)
{
	unsigned int i;

	if (lif->txqcqs) {
		for (i = 0; i < lif->nxqs; i++) {
			ionic_lif_qcq_deinit(lif, lif->txqcqs[i].qcq);
			ionic_tx_flush(&lif->txqcqs[i].qcq->cq);
			ionic_tx_empty(&lif->txqcqs[i].qcq->q);
		}
	}

	if (lif->rxqcqs) {
		for (i = 0; i < lif->nxqs; i++) {
			ionic_lif_qcq_deinit(lif, lif->rxqcqs[i].qcq);
			ionic_rx_flush(&lif->rxqcqs[i].qcq->cq);
			ionic_rx_empty(&lif->rxqcqs[i].qcq->q);
		}
	}
	lif->rx_mode = 0;
}

static void ionic_txrx_free(struct ionic_lif *lif)
{
	unsigned int i;

	if (lif->txqcqs) {
		for (i = 0; i < lif->nxqs; i++) {
			ionic_qcq_free(lif, lif->txqcqs[i].qcq);
			lif->txqcqs[i].qcq = NULL;
		}
	}

	if (lif->rxqcqs) {
		for (i = 0; i < lif->nxqs; i++) {
			ionic_qcq_free(lif, lif->rxqcqs[i].qcq);
			lif->rxqcqs[i].qcq = NULL;
		}
	}
}

static int ionic_txrx_alloc(struct ionic_lif *lif)
{
	unsigned int flags;
	unsigned int i;
	int err = 0;

	flags = IONIC_QCQ_F_TX_STATS | IONIC_QCQ_F_SG;
	for (i = 0; i < lif->nxqs; i++) {
		err = ionic_qcq_alloc(lif, IONIC_QTYPE_TXQ, i, "tx", flags,
				      lif->ntxq_descs,
				      sizeof(struct ionic_txq_desc),
				      sizeof(struct ionic_txq_comp),
				      sizeof(struct ionic_txq_sg_desc),
				      lif->kern_pid, &lif->txqcqs[i].qcq);
		if (err)
			goto err_out;

		lif->txqcqs[i].qcq->stats = lif->txqcqs[i].stats;
		ionic_debugfs_add_qcq(lif, lif->txqcqs[i].qcq);
	}

	flags = IONIC_QCQ_F_RX_STATS | IONIC_QCQ_F_SG | IONIC_QCQ_F_INTR;
	for (i = 0; i < lif->nxqs; i++) {
		err = ionic_qcq_alloc(lif, IONIC_QTYPE_RXQ, i, "rx", flags,
				      lif->nrxq_descs,
				      sizeof(struct ionic_rxq_desc),
				      sizeof(struct ionic_rxq_comp),
				      sizeof(struct ionic_rxq_sg_desc),
				      lif->kern_pid, &lif->rxqcqs[i].qcq);
		if (err)
			goto err_out;

		lif->rxqcqs[i].qcq->stats = lif->rxqcqs[i].stats;

		ionic_intr_coal_init(lif->ionic->idev.intr_ctrl,
				     lif->rxqcqs[i].qcq->intr.index,
				     lif->rx_coalesce_hw);
		ionic_link_qcq_interrupts(lif->rxqcqs[i].qcq,
					  lif->txqcqs[i].qcq);
		ionic_debugfs_add_qcq(lif, lif->rxqcqs[i].qcq);
	}

	return 0;

err_out:
	ionic_txrx_free(lif);

	return err;
}

static int ionic_txrx_init(struct ionic_lif *lif)
{
	unsigned int i;
	int err;

	for (i = 0; i < lif->nxqs; i++) {
		err = ionic_lif_txq_init(lif, lif->txqcqs[i].qcq);
		if (err)
			goto err_out;

		err = ionic_lif_rxq_init(lif, lif->rxqcqs[i].qcq);
		if (err) {
			ionic_lif_qcq_deinit(lif, lif->txqcqs[i].qcq);
			goto err_out;
		}
	}

	if (lif->netdev->features & NETIF_F_RXHASH)
		ionic_lif_rss_init(lif);

	ionic_set_rx_mode(lif->netdev);

	return 0;

err_out:
	while (i--) {
		ionic_lif_qcq_deinit(lif, lif->txqcqs[i].qcq);
		ionic_lif_qcq_deinit(lif, lif->rxqcqs[i].qcq);
	}

	return err;
}

static int ionic_txrx_enable(struct ionic_lif *lif)
{
	int i, err;

	for (i = 0; i < lif->nxqs; i++) {
		ionic_rx_fill(&lif->rxqcqs[i].qcq->q);
		err = ionic_qcq_enable(lif->rxqcqs[i].qcq);
		if (err)
			goto err_out;

		err = ionic_qcq_enable(lif->txqcqs[i].qcq);
		if (err) {
			if (err != -ETIMEDOUT)
				ionic_qcq_disable(lif->rxqcqs[i].qcq);
			goto err_out;
		}
	}

	return 0;

err_out:
	while (i--) {
		err = ionic_qcq_disable(lif->txqcqs[i].qcq);
		if (err == -ETIMEDOUT)
			break;
		err = ionic_qcq_disable(lif->rxqcqs[i].qcq);
		if (err == -ETIMEDOUT)
			break;
	}

	return err;
}

static int ionic_start_queues(struct ionic_lif *lif)
{
	int err;

	if (test_and_set_bit(IONIC_LIF_F_UP, lif->state))
		return 0;

	err = ionic_txrx_enable(lif);
	if (err) {
		clear_bit(IONIC_LIF_F_UP, lif->state);
		return err;
	}
	netif_tx_wake_all_queues(lif->netdev);

	return 0;
}

int ionic_open(struct net_device *netdev)
{
	struct ionic_lif *lif = netdev_priv(netdev);
	int err;

	err = ionic_txrx_alloc(lif);
	if (err)
		return err;

	err = ionic_txrx_init(lif);
	if (err)
		goto err_out;

	/* don't start the queues until we have link */
	if (netif_carrier_ok(netdev)) {
		err = ionic_start_queues(lif);
		if (err)
			goto err_txrx_deinit;
	}

	return 0;

err_txrx_deinit:
	ionic_txrx_deinit(lif);
err_out:
	ionic_txrx_free(lif);
	return err;
}

static void ionic_stop_queues(struct ionic_lif *lif)
{
	if (!test_and_clear_bit(IONIC_LIF_F_UP, lif->state))
		return;

	ionic_txrx_disable(lif);
	netif_tx_disable(lif->netdev);
}

int ionic_stop(struct net_device *netdev)
{
	struct ionic_lif *lif = netdev_priv(netdev);

	if (test_bit(IONIC_LIF_F_FW_RESET, lif->state))
		return 0;

	ionic_stop_queues(lif);
	ionic_txrx_deinit(lif);
	ionic_txrx_free(lif);

	return 0;
}

static int ionic_get_vf_config(struct net_device *netdev,
			       int vf, struct ifla_vf_info *ivf)
{
	struct ionic_lif *lif = netdev_priv(netdev);
	struct ionic *ionic = lif->ionic;
	int ret = 0;

	down_read(&ionic->vf_op_lock);

	if (vf >= pci_num_vf(ionic->pdev) || !ionic->vfs) {
		ret = -EINVAL;
	} else {
		ivf->vf           = vf;
		ivf->vlan         = ionic->vfs[vf].vlanid;
		ivf->qos	  = 0;
		ivf->spoofchk     = ionic->vfs[vf].spoofchk;
		ivf->linkstate    = ionic->vfs[vf].linkstate;
		ivf->max_tx_rate  = ionic->vfs[vf].maxrate;
		ivf->trusted      = ionic->vfs[vf].trusted;
		ether_addr_copy(ivf->mac, ionic->vfs[vf].macaddr);
	}

	up_read(&ionic->vf_op_lock);
	return ret;
}

static int ionic_get_vf_stats(struct net_device *netdev, int vf,
			      struct ifla_vf_stats *vf_stats)
{
	struct ionic_lif *lif = netdev_priv(netdev);
	struct ionic *ionic = lif->ionic;
	struct ionic_lif_stats *vs;
	int ret = 0;

	down_read(&ionic->vf_op_lock);

	if (vf >= pci_num_vf(ionic->pdev) || !ionic->vfs) {
		ret = -EINVAL;
	} else {
		memset(vf_stats, 0, sizeof(*vf_stats));
		vs = &ionic->vfs[vf].stats;

		vf_stats->rx_packets = le64_to_cpu(vs->rx_ucast_packets);
		vf_stats->tx_packets = le64_to_cpu(vs->tx_ucast_packets);
		vf_stats->rx_bytes   = le64_to_cpu(vs->rx_ucast_bytes);
		vf_stats->tx_bytes   = le64_to_cpu(vs->tx_ucast_bytes);
		vf_stats->broadcast  = le64_to_cpu(vs->rx_bcast_packets);
		vf_stats->multicast  = le64_to_cpu(vs->rx_mcast_packets);
		vf_stats->rx_dropped = le64_to_cpu(vs->rx_ucast_drop_packets) +
				       le64_to_cpu(vs->rx_mcast_drop_packets) +
				       le64_to_cpu(vs->rx_bcast_drop_packets);
		vf_stats->tx_dropped = le64_to_cpu(vs->tx_ucast_drop_packets) +
				       le64_to_cpu(vs->tx_mcast_drop_packets) +
				       le64_to_cpu(vs->tx_bcast_drop_packets);
	}

	up_read(&ionic->vf_op_lock);
	return ret;
}

static int ionic_set_vf_mac(struct net_device *netdev, int vf, u8 *mac)
{
	struct ionic_lif *lif = netdev_priv(netdev);
	struct ionic *ionic = lif->ionic;
	int ret;

	if (!(is_zero_ether_addr(mac) || is_valid_ether_addr(mac)))
		return -EINVAL;

	down_write(&ionic->vf_op_lock);

	if (vf >= pci_num_vf(ionic->pdev) || !ionic->vfs) {
		ret = -EINVAL;
	} else {
		ret = ionic_set_vf_config(ionic, vf, IONIC_VF_ATTR_MAC, mac);
		if (!ret)
			ether_addr_copy(ionic->vfs[vf].macaddr, mac);
	}

	up_write(&ionic->vf_op_lock);
	return ret;
}

static int ionic_set_vf_vlan(struct net_device *netdev, int vf, u16 vlan,
			     u8 qos, __be16 proto)
{
	struct ionic_lif *lif = netdev_priv(netdev);
	struct ionic *ionic = lif->ionic;
	int ret;

	/* until someday when we support qos */
	if (qos)
		return -EINVAL;

	if (vlan > 4095)
		return -EINVAL;

	if (proto != htons(ETH_P_8021Q))
		return -EPROTONOSUPPORT;

	down_write(&ionic->vf_op_lock);

	if (vf >= pci_num_vf(ionic->pdev) || !ionic->vfs) {
		ret = -EINVAL;
	} else {
		ret = ionic_set_vf_config(ionic, vf,
					  IONIC_VF_ATTR_VLAN, (u8 *)&vlan);
		if (!ret)
			ionic->vfs[vf].vlanid = vlan;
	}

	up_write(&ionic->vf_op_lock);
	return ret;
}

static int ionic_set_vf_rate(struct net_device *netdev, int vf,
			     int tx_min, int tx_max)
{
	struct ionic_lif *lif = netdev_priv(netdev);
	struct ionic *ionic = lif->ionic;
	int ret;

	/* setting the min just seems silly */
	if (tx_min)
		return -EINVAL;

	down_write(&ionic->vf_op_lock);

	if (vf >= pci_num_vf(ionic->pdev) || !ionic->vfs) {
		ret = -EINVAL;
	} else {
		ret = ionic_set_vf_config(ionic, vf,
					  IONIC_VF_ATTR_RATE, (u8 *)&tx_max);
		if (!ret)
			lif->ionic->vfs[vf].maxrate = tx_max;
	}

	up_write(&ionic->vf_op_lock);
	return ret;
}

static int ionic_set_vf_spoofchk(struct net_device *netdev, int vf, bool set)
{
	struct ionic_lif *lif = netdev_priv(netdev);
	struct ionic *ionic = lif->ionic;
	u8 data = set;  /* convert to u8 for config */
	int ret;

	down_write(&ionic->vf_op_lock);

	if (vf >= pci_num_vf(ionic->pdev) || !ionic->vfs) {
		ret = -EINVAL;
	} else {
		ret = ionic_set_vf_config(ionic, vf,
					  IONIC_VF_ATTR_SPOOFCHK, &data);
		if (!ret)
			ionic->vfs[vf].spoofchk = data;
	}

	up_write(&ionic->vf_op_lock);
	return ret;
}

static int ionic_set_vf_trust(struct net_device *netdev, int vf, bool set)
{
	struct ionic_lif *lif = netdev_priv(netdev);
	struct ionic *ionic = lif->ionic;
	u8 data = set;  /* convert to u8 for config */
	int ret;

	down_write(&ionic->vf_op_lock);

	if (vf >= pci_num_vf(ionic->pdev) || !ionic->vfs) {
		ret = -EINVAL;
	} else {
		ret = ionic_set_vf_config(ionic, vf,
					  IONIC_VF_ATTR_TRUST, &data);
		if (!ret)
			ionic->vfs[vf].trusted = data;
	}

	up_write(&ionic->vf_op_lock);
	return ret;
}

static int ionic_set_vf_link_state(struct net_device *netdev, int vf, int set)
{
	struct ionic_lif *lif = netdev_priv(netdev);
	struct ionic *ionic = lif->ionic;
	u8 data;
	int ret;

	switch (set) {
	case IFLA_VF_LINK_STATE_ENABLE:
		data = IONIC_VF_LINK_STATUS_UP;
		break;
	case IFLA_VF_LINK_STATE_DISABLE:
		data = IONIC_VF_LINK_STATUS_DOWN;
		break;
	case IFLA_VF_LINK_STATE_AUTO:
		data = IONIC_VF_LINK_STATUS_AUTO;
		break;
	default:
		return -EINVAL;
	}

	down_write(&ionic->vf_op_lock);

	if (vf >= pci_num_vf(ionic->pdev) || !ionic->vfs) {
		ret = -EINVAL;
	} else {
		ret = ionic_set_vf_config(ionic, vf,
					  IONIC_VF_ATTR_LINKSTATE, &data);
		if (!ret)
			ionic->vfs[vf].linkstate = set;
	}

	up_write(&ionic->vf_op_lock);
	return ret;
}

static const struct net_device_ops ionic_netdev_ops = {
	.ndo_open               = ionic_open,
	.ndo_stop               = ionic_stop,
	.ndo_start_xmit		= ionic_start_xmit,
	.ndo_get_stats64	= ionic_get_stats64,
	.ndo_set_rx_mode	= ionic_set_rx_mode,
	.ndo_set_features	= ionic_set_features,
	.ndo_set_mac_address	= ionic_set_mac_address,
	.ndo_validate_addr	= eth_validate_addr,
	.ndo_tx_timeout         = ionic_tx_timeout,
	.ndo_change_mtu         = ionic_change_mtu,
	.ndo_vlan_rx_add_vid    = ionic_vlan_rx_add_vid,
	.ndo_vlan_rx_kill_vid   = ionic_vlan_rx_kill_vid,
	.ndo_set_vf_vlan	= ionic_set_vf_vlan,
	.ndo_set_vf_trust	= ionic_set_vf_trust,
	.ndo_set_vf_mac		= ionic_set_vf_mac,
	.ndo_set_vf_rate	= ionic_set_vf_rate,
	.ndo_set_vf_spoofchk	= ionic_set_vf_spoofchk,
	.ndo_get_vf_config	= ionic_get_vf_config,
	.ndo_set_vf_link_state	= ionic_set_vf_link_state,
	.ndo_get_vf_stats       = ionic_get_vf_stats,
};

int ionic_reset_queues(struct ionic_lif *lif)
{
	bool running;
	int err = 0;

	/* Put off the next watchdog timeout */
	netif_trans_update(lif->netdev);

	err = ionic_wait_for_bit(lif, IONIC_LIF_F_QUEUE_RESET);
	if (err)
		return err;

	running = netif_running(lif->netdev);
	if (running)
		err = ionic_stop(lif->netdev);
	if (!err && running)
		ionic_open(lif->netdev);

	clear_bit(IONIC_LIF_F_QUEUE_RESET, lif->state);

	return err;
}

static struct ionic_lif *ionic_lif_alloc(struct ionic *ionic, unsigned int index)
{
	struct device *dev = ionic->dev;
	struct net_device *netdev;
	struct ionic_lif *lif;
	int tbl_sz;
	int err;

	netdev = alloc_etherdev_mqs(sizeof(*lif),
				    ionic->ntxqs_per_lif, ionic->ntxqs_per_lif);
	if (!netdev) {
		dev_err(dev, "Cannot allocate netdev, aborting\n");
		return ERR_PTR(-ENOMEM);
	}

	SET_NETDEV_DEV(netdev, dev);

	lif = netdev_priv(netdev);
	lif->netdev = netdev;
	ionic->master_lif = lif;
	netdev->netdev_ops = &ionic_netdev_ops;
	ionic_ethtool_set_ops(netdev);

	netdev->watchdog_timeo = 2 * HZ;
	netif_carrier_off(netdev);

	netdev->min_mtu = IONIC_MIN_MTU;
	netdev->max_mtu = IONIC_MAX_MTU;

	lif->neqs = ionic->neqs_per_lif;
	lif->nxqs = ionic->ntxqs_per_lif;

	lif->ionic = ionic;
	lif->index = index;
	lif->ntxq_descs = IONIC_DEF_TXRX_DESC;
	lif->nrxq_descs = IONIC_DEF_TXRX_DESC;

	/* Convert the default coalesce value to actual hw resolution */
	lif->rx_coalesce_usecs = IONIC_ITR_COAL_USEC_DEFAULT;
	lif->rx_coalesce_hw = ionic_coal_usec_to_hw(lif->ionic,
						    lif->rx_coalesce_usecs);

	snprintf(lif->name, sizeof(lif->name), "lif%u", index);

	spin_lock_init(&lif->adminq_lock);

	spin_lock_init(&lif->deferred.lock);
	INIT_LIST_HEAD(&lif->deferred.list);
	INIT_WORK(&lif->deferred.work, ionic_lif_deferred_work);

	/* allocate lif info */
	lif->info_sz = ALIGN(sizeof(*lif->info), PAGE_SIZE);
	lif->info = dma_alloc_coherent(dev, lif->info_sz,
				       &lif->info_pa, GFP_KERNEL);
	if (!lif->info) {
		dev_err(dev, "Failed to allocate lif info, aborting\n");
		err = -ENOMEM;
		goto err_out_free_netdev;
	}

	ionic_debugfs_add_lif(lif);

	/* allocate queues */
	err = ionic_qcqs_alloc(lif);
	if (err)
		goto err_out_free_lif_info;

	/* allocate rss indirection table */
	tbl_sz = le16_to_cpu(lif->ionic->ident.lif.eth.rss_ind_tbl_sz);
	lif->rss_ind_tbl_sz = sizeof(*lif->rss_ind_tbl) * tbl_sz;
	lif->rss_ind_tbl = dma_alloc_coherent(dev, lif->rss_ind_tbl_sz,
					      &lif->rss_ind_tbl_pa,
					      GFP_KERNEL);

	if (!lif->rss_ind_tbl) {
		err = -ENOMEM;
		dev_err(dev, "Failed to allocate rss indirection table, aborting\n");
		goto err_out_free_qcqs;
	}
	netdev_rss_key_fill(lif->rss_hash_key, IONIC_RSS_HASH_KEY_SIZE);

	list_add_tail(&lif->list, &ionic->lifs);

	return lif;

err_out_free_qcqs:
	ionic_qcqs_free(lif);
err_out_free_lif_info:
	dma_free_coherent(dev, lif->info_sz, lif->info, lif->info_pa);
	lif->info = NULL;
	lif->info_pa = 0;
err_out_free_netdev:
	free_netdev(lif->netdev);
	lif = NULL;

	return ERR_PTR(err);
}

int ionic_lifs_alloc(struct ionic *ionic)
{
	struct ionic_lif *lif;

	INIT_LIST_HEAD(&ionic->lifs);

	/* only build the first lif, others are for later features */
	set_bit(0, ionic->lifbits);
	lif = ionic_lif_alloc(ionic, 0);

	return PTR_ERR_OR_ZERO(lif);
}

static void ionic_lif_reset(struct ionic_lif *lif)
{
	struct ionic_dev *idev = &lif->ionic->idev;

	mutex_lock(&lif->ionic->dev_cmd_lock);
	ionic_dev_cmd_lif_reset(idev, lif->index);
	ionic_dev_cmd_wait(lif->ionic, DEVCMD_TIMEOUT);
	mutex_unlock(&lif->ionic->dev_cmd_lock);
}

static void ionic_lif_handle_fw_down(struct ionic_lif *lif)
{
	struct ionic *ionic = lif->ionic;

	if (test_and_set_bit(IONIC_LIF_F_FW_RESET, lif->state))
		return;

	dev_info(ionic->dev, "FW Down: Stopping LIFs\n");

	netif_device_detach(lif->netdev);

	if (test_bit(IONIC_LIF_F_UP, lif->state)) {
		dev_info(ionic->dev, "Surprise FW stop, stopping queues\n");
		ionic_stop_queues(lif);
	}

	if (netif_running(lif->netdev)) {
		ionic_txrx_deinit(lif);
		ionic_txrx_free(lif);
	}
	ionic_lifs_deinit(ionic);
<<<<<<< HEAD
=======
	ionic_reset(ionic);
>>>>>>> 358c7c61
	ionic_qcqs_free(lif);

	dev_info(ionic->dev, "FW Down: LIFs stopped\n");
}

static void ionic_lif_handle_fw_up(struct ionic_lif *lif)
{
	struct ionic *ionic = lif->ionic;
	int err;

	if (!test_bit(IONIC_LIF_F_FW_RESET, lif->state))
		return;

	dev_info(ionic->dev, "FW Up: restarting LIFs\n");

<<<<<<< HEAD
=======
	ionic_init_devinfo(ionic);
	ionic_port_init(ionic);
>>>>>>> 358c7c61
	err = ionic_qcqs_alloc(lif);
	if (err)
		goto err_out;

	err = ionic_lifs_init(ionic);
	if (err)
		goto err_qcqs_free;

	if (lif->registered)
		ionic_lif_set_netdev_info(lif);

	ionic_rx_filter_replay(lif);

	if (netif_running(lif->netdev)) {
		err = ionic_txrx_alloc(lif);
		if (err)
			goto err_lifs_deinit;

		err = ionic_txrx_init(lif);
		if (err)
			goto err_txrx_free;
	}

	clear_bit(IONIC_LIF_F_FW_RESET, lif->state);
	ionic_link_status_check_request(lif);
	netif_device_attach(lif->netdev);
	dev_info(ionic->dev, "FW Up: LIFs restarted\n");

	return;

err_txrx_free:
	ionic_txrx_free(lif);
err_lifs_deinit:
	ionic_lifs_deinit(ionic);
err_qcqs_free:
	ionic_qcqs_free(lif);
err_out:
	dev_err(ionic->dev, "FW Up: LIFs restart failed - err %d\n", err);
}

static void ionic_lif_free(struct ionic_lif *lif)
{
	struct device *dev = lif->ionic->dev;

	/* free rss indirection table */
	dma_free_coherent(dev, lif->rss_ind_tbl_sz, lif->rss_ind_tbl,
			  lif->rss_ind_tbl_pa);
	lif->rss_ind_tbl = NULL;
	lif->rss_ind_tbl_pa = 0;

	/* free queues */
	ionic_qcqs_free(lif);
	if (!test_bit(IONIC_LIF_F_FW_RESET, lif->state))
		ionic_lif_reset(lif);

	/* free lif info */
	dma_free_coherent(dev, lif->info_sz, lif->info, lif->info_pa);
	lif->info = NULL;
	lif->info_pa = 0;

	/* unmap doorbell page */
	ionic_bus_unmap_dbpage(lif->ionic, lif->kern_dbpage);
	lif->kern_dbpage = NULL;
	kfree(lif->dbid_inuse);
	lif->dbid_inuse = NULL;

	/* free netdev & lif */
	ionic_debugfs_del_lif(lif);
	list_del(&lif->list);
	free_netdev(lif->netdev);
}

void ionic_lifs_free(struct ionic *ionic)
{
	struct list_head *cur, *tmp;
	struct ionic_lif *lif;

	list_for_each_safe(cur, tmp, &ionic->lifs) {
		lif = list_entry(cur, struct ionic_lif, list);

		ionic_lif_free(lif);
	}
}

static void ionic_lif_deinit(struct ionic_lif *lif)
{
	if (!test_and_clear_bit(IONIC_LIF_F_INITED, lif->state))
		return;

	if (!test_bit(IONIC_LIF_F_FW_RESET, lif->state)) {
		cancel_work_sync(&lif->deferred.work);
		cancel_work_sync(&lif->tx_timeout_work);
		ionic_rx_filters_deinit(lif);
	}

	if (lif->netdev->features & NETIF_F_RXHASH)
		ionic_lif_rss_deinit(lif);

	napi_disable(&lif->adminqcq->napi);
	ionic_lif_qcq_deinit(lif, lif->notifyqcq);
	ionic_lif_qcq_deinit(lif, lif->adminqcq);

	ionic_lif_reset(lif);
}

void ionic_lifs_deinit(struct ionic *ionic)
{
	struct list_head *cur, *tmp;
	struct ionic_lif *lif;

	list_for_each_safe(cur, tmp, &ionic->lifs) {
		lif = list_entry(cur, struct ionic_lif, list);
		ionic_lif_deinit(lif);
	}
}

static int ionic_lif_adminq_init(struct ionic_lif *lif)
{
	struct device *dev = lif->ionic->dev;
	struct ionic_q_init_comp comp;
	struct ionic_dev *idev;
	struct ionic_qcq *qcq;
	struct ionic_queue *q;
	int err;

	idev = &lif->ionic->idev;
	qcq = lif->adminqcq;
	q = &qcq->q;

	mutex_lock(&lif->ionic->dev_cmd_lock);
	ionic_dev_cmd_adminq_init(idev, qcq, lif->index, qcq->intr.index);
	err = ionic_dev_cmd_wait(lif->ionic, DEVCMD_TIMEOUT);
	ionic_dev_cmd_comp(idev, (union ionic_dev_cmd_comp *)&comp);
	mutex_unlock(&lif->ionic->dev_cmd_lock);
	if (err) {
		netdev_err(lif->netdev, "adminq init failed %d\n", err);
		return err;
	}

	q->hw_type = comp.hw_type;
	q->hw_index = le32_to_cpu(comp.hw_index);
	q->dbval = IONIC_DBELL_QID(q->hw_index);

	dev_dbg(dev, "adminq->hw_type %d\n", q->hw_type);
	dev_dbg(dev, "adminq->hw_index %d\n", q->hw_index);

	netif_napi_add(lif->netdev, &qcq->napi, ionic_adminq_napi,
		       NAPI_POLL_WEIGHT);

	napi_enable(&qcq->napi);

	if (qcq->flags & IONIC_QCQ_F_INTR)
		ionic_intr_mask(idev->intr_ctrl, qcq->intr.index,
				IONIC_INTR_MASK_CLEAR);

	qcq->flags |= IONIC_QCQ_F_INITED;

	return 0;
}

static int ionic_lif_notifyq_init(struct ionic_lif *lif)
{
	struct ionic_qcq *qcq = lif->notifyqcq;
	struct device *dev = lif->ionic->dev;
	struct ionic_queue *q = &qcq->q;
	int err;

	struct ionic_admin_ctx ctx = {
		.work = COMPLETION_INITIALIZER_ONSTACK(ctx.work),
		.cmd.q_init = {
			.opcode = IONIC_CMD_Q_INIT,
			.lif_index = cpu_to_le16(lif->index),
			.type = q->type,
			.index = cpu_to_le32(q->index),
			.flags = cpu_to_le16(IONIC_QINIT_F_IRQ |
					     IONIC_QINIT_F_ENA),
			.intr_index = cpu_to_le16(lif->adminqcq->intr.index),
			.pid = cpu_to_le16(q->pid),
			.ring_size = ilog2(q->num_descs),
			.ring_base = cpu_to_le64(q->base_pa),
		}
	};

	dev_dbg(dev, "notifyq_init.pid %d\n", ctx.cmd.q_init.pid);
	dev_dbg(dev, "notifyq_init.index %d\n", ctx.cmd.q_init.index);
	dev_dbg(dev, "notifyq_init.ring_base 0x%llx\n", ctx.cmd.q_init.ring_base);
	dev_dbg(dev, "notifyq_init.ring_size %d\n", ctx.cmd.q_init.ring_size);

	err = ionic_adminq_post_wait(lif, &ctx);
	if (err)
		return err;

	lif->last_eid = 0;
	q->hw_type = ctx.comp.q_init.hw_type;
	q->hw_index = le32_to_cpu(ctx.comp.q_init.hw_index);
	q->dbval = IONIC_DBELL_QID(q->hw_index);

	dev_dbg(dev, "notifyq->hw_type %d\n", q->hw_type);
	dev_dbg(dev, "notifyq->hw_index %d\n", q->hw_index);

	/* preset the callback info */
	q->info[0].cb_arg = lif;

	qcq->flags |= IONIC_QCQ_F_INITED;

	return 0;
}

static int ionic_station_set(struct ionic_lif *lif)
{
	struct net_device *netdev = lif->netdev;
	struct ionic_admin_ctx ctx = {
		.work = COMPLETION_INITIALIZER_ONSTACK(ctx.work),
		.cmd.lif_getattr = {
			.opcode = IONIC_CMD_LIF_GETATTR,
			.index = cpu_to_le16(lif->index),
			.attr = IONIC_LIF_ATTR_MAC,
		},
	};
	struct sockaddr addr;
	int err;

	err = ionic_adminq_post_wait(lif, &ctx);
	if (err)
		return err;
	netdev_dbg(lif->netdev, "found initial MAC addr %pM\n",
		   ctx.comp.lif_getattr.mac);
	if (is_zero_ether_addr(ctx.comp.lif_getattr.mac))
		return 0;

<<<<<<< HEAD
	if (!ether_addr_equal(ctx.comp.lif_getattr.mac, netdev->dev_addr)) {
=======
	if (!is_zero_ether_addr(netdev->dev_addr)) {
		/* If the netdev mac is non-zero and doesn't match the default
		 * device address, it was set by something earlier and we're
		 * likely here again after a fw-upgrade reset.  We need to be
		 * sure the netdev mac is in our filter list.
		 */
		if (!ether_addr_equal(ctx.comp.lif_getattr.mac,
				      netdev->dev_addr))
			ionic_lif_addr(lif, netdev->dev_addr, true);
	} else {
		/* Update the netdev mac with the device's mac */
>>>>>>> 358c7c61
		memcpy(addr.sa_data, ctx.comp.lif_getattr.mac, netdev->addr_len);
		addr.sa_family = AF_INET;
		err = eth_prepare_mac_addr_change(netdev, &addr);
		if (err) {
			netdev_warn(lif->netdev, "ignoring bad MAC addr from NIC %pM - err %d\n",
				    addr.sa_data, err);
			return 0;
		}

<<<<<<< HEAD
		if (!is_zero_ether_addr(netdev->dev_addr)) {
			netdev_dbg(lif->netdev, "deleting station MAC addr %pM\n",
				   netdev->dev_addr);
			ionic_lif_addr(lif, netdev->dev_addr, false);
		}

=======
>>>>>>> 358c7c61
		eth_commit_mac_addr_change(netdev, &addr);
	}

	netdev_dbg(lif->netdev, "adding station MAC addr %pM\n",
		   netdev->dev_addr);
	ionic_lif_addr(lif, netdev->dev_addr, true);

	return 0;
}

static int ionic_lif_init(struct ionic_lif *lif)
{
	struct ionic_dev *idev = &lif->ionic->idev;
	struct device *dev = lif->ionic->dev;
	struct ionic_lif_init_comp comp;
	int dbpage_num;
	int err;

	mutex_lock(&lif->ionic->dev_cmd_lock);
	ionic_dev_cmd_lif_init(idev, lif->index, lif->info_pa);
	err = ionic_dev_cmd_wait(lif->ionic, DEVCMD_TIMEOUT);
	ionic_dev_cmd_comp(idev, (union ionic_dev_cmd_comp *)&comp);
	mutex_unlock(&lif->ionic->dev_cmd_lock);
	if (err)
		return err;

	lif->hw_index = le16_to_cpu(comp.hw_index);

	/* now that we have the hw_index we can figure out our doorbell page */
	lif->dbid_count = le32_to_cpu(lif->ionic->ident.dev.ndbpgs_per_lif);
	if (!lif->dbid_count) {
		dev_err(dev, "No doorbell pages, aborting\n");
		return -EINVAL;
	}

	lif->dbid_inuse = bitmap_alloc(lif->dbid_count, GFP_KERNEL);
	if (!lif->dbid_inuse) {
		dev_err(dev, "Failed alloc doorbell id bitmap, aborting\n");
		return -ENOMEM;
	}

	/* first doorbell id reserved for kernel (dbid aka pid == zero) */
	set_bit(0, lif->dbid_inuse);
	lif->kern_pid = 0;

	dbpage_num = ionic_db_page_num(lif, lif->kern_pid);
	lif->kern_dbpage = ionic_bus_map_dbpage(lif->ionic, dbpage_num);
	if (!lif->kern_dbpage) {
		dev_err(dev, "Cannot map dbpage, aborting\n");
		err = -ENOMEM;
		goto err_out_free_dbid;
	}

	err = ionic_lif_adminq_init(lif);
	if (err)
		goto err_out_adminq_deinit;

	if (lif->ionic->nnqs_per_lif) {
		err = ionic_lif_notifyq_init(lif);
		if (err)
			goto err_out_notifyq_deinit;
	}

	err = ionic_init_nic_features(lif);
	if (err)
		goto err_out_notifyq_deinit;

	if (!test_bit(IONIC_LIF_F_FW_RESET, lif->state)) {
		err = ionic_rx_filters_init(lif);
		if (err)
			goto err_out_notifyq_deinit;
	}

	err = ionic_station_set(lif);
	if (err)
		goto err_out_notifyq_deinit;

	lif->rx_copybreak = IONIC_RX_COPYBREAK_DEFAULT;

	set_bit(IONIC_LIF_F_INITED, lif->state);

	INIT_WORK(&lif->tx_timeout_work, ionic_tx_timeout_work);

	return 0;

err_out_notifyq_deinit:
	ionic_lif_qcq_deinit(lif, lif->notifyqcq);
err_out_adminq_deinit:
	ionic_lif_qcq_deinit(lif, lif->adminqcq);
	ionic_lif_reset(lif);
	ionic_bus_unmap_dbpage(lif->ionic, lif->kern_dbpage);
	lif->kern_dbpage = NULL;
err_out_free_dbid:
	kfree(lif->dbid_inuse);
	lif->dbid_inuse = NULL;

	return err;
}

int ionic_lifs_init(struct ionic *ionic)
{
	struct list_head *cur, *tmp;
	struct ionic_lif *lif;
	int err;

	list_for_each_safe(cur, tmp, &ionic->lifs) {
		lif = list_entry(cur, struct ionic_lif, list);
		err = ionic_lif_init(lif);
		if (err)
			return err;
	}

	return 0;
}

static void ionic_lif_notify_work(struct work_struct *ws)
{
}

static void ionic_lif_set_netdev_info(struct ionic_lif *lif)
{
	struct ionic_admin_ctx ctx = {
		.work = COMPLETION_INITIALIZER_ONSTACK(ctx.work),
		.cmd.lif_setattr = {
			.opcode = IONIC_CMD_LIF_SETATTR,
			.index = cpu_to_le16(lif->index),
			.attr = IONIC_LIF_ATTR_NAME,
		},
	};

	strlcpy(ctx.cmd.lif_setattr.name, lif->netdev->name,
		sizeof(ctx.cmd.lif_setattr.name));

	ionic_adminq_post_wait(lif, &ctx);
}

static struct ionic_lif *ionic_netdev_lif(struct net_device *netdev)
{
	if (!netdev || netdev->netdev_ops->ndo_start_xmit != ionic_start_xmit)
		return NULL;

	return netdev_priv(netdev);
}

static int ionic_lif_notify(struct notifier_block *nb,
			    unsigned long event, void *info)
{
	struct net_device *ndev = netdev_notifier_info_to_dev(info);
	struct ionic *ionic = container_of(nb, struct ionic, nb);
	struct ionic_lif *lif = ionic_netdev_lif(ndev);

	if (!lif || lif->ionic != ionic)
		return NOTIFY_DONE;

	switch (event) {
	case NETDEV_CHANGENAME:
		ionic_lif_set_netdev_info(lif);
		break;
	}

	return NOTIFY_DONE;
}

int ionic_lifs_register(struct ionic *ionic)
{
	int err;

	/* the netdev is not registered on the management device, it is
	 * only used as a vehicle for napi operations on the adminq
	 */
	if (ionic->is_mgmt_nic)
		return 0;

	INIT_WORK(&ionic->nb_work, ionic_lif_notify_work);

	ionic->nb.notifier_call = ionic_lif_notify;

	err = register_netdevice_notifier(&ionic->nb);
	if (err)
		ionic->nb.notifier_call = NULL;

	/* only register LIF0 for now */
	err = register_netdev(ionic->master_lif->netdev);
	if (err) {
		dev_err(ionic->dev, "Cannot register net device, aborting\n");
		return err;
	}
	ionic->master_lif->registered = true;

	return 0;
}

void ionic_lifs_unregister(struct ionic *ionic)
{
	if (ionic->nb.notifier_call) {
		unregister_netdevice_notifier(&ionic->nb);
		cancel_work_sync(&ionic->nb_work);
		ionic->nb.notifier_call = NULL;
	}

	/* There is only one lif ever registered in the
	 * current model, so don't bother searching the
	 * ionic->lif for candidates to unregister
	 */
	if (ionic->master_lif &&
	    ionic->master_lif->netdev->reg_state == NETREG_REGISTERED)
		unregister_netdev(ionic->master_lif->netdev);
}

int ionic_lif_identify(struct ionic *ionic, u8 lif_type,
		       union ionic_lif_identity *lid)
{
	struct ionic_dev *idev = &ionic->idev;
	size_t sz;
	int err;

	sz = min(sizeof(*lid), sizeof(idev->dev_cmd_regs->data));

	mutex_lock(&ionic->dev_cmd_lock);
	ionic_dev_cmd_lif_identify(idev, lif_type, IONIC_IDENTITY_VERSION_1);
	err = ionic_dev_cmd_wait(ionic, DEVCMD_TIMEOUT);
	memcpy_fromio(lid, &idev->dev_cmd_regs->data, sz);
	mutex_unlock(&ionic->dev_cmd_lock);
	if (err)
		return (err);

	dev_dbg(ionic->dev, "capabilities 0x%llx\n",
		le64_to_cpu(lid->capabilities));

	dev_dbg(ionic->dev, "eth.max_ucast_filters %d\n",
		le32_to_cpu(lid->eth.max_ucast_filters));
	dev_dbg(ionic->dev, "eth.max_mcast_filters %d\n",
		le32_to_cpu(lid->eth.max_mcast_filters));
	dev_dbg(ionic->dev, "eth.features 0x%llx\n",
		le64_to_cpu(lid->eth.config.features));
	dev_dbg(ionic->dev, "eth.queue_count[IONIC_QTYPE_ADMINQ] %d\n",
		le32_to_cpu(lid->eth.config.queue_count[IONIC_QTYPE_ADMINQ]));
	dev_dbg(ionic->dev, "eth.queue_count[IONIC_QTYPE_NOTIFYQ] %d\n",
		le32_to_cpu(lid->eth.config.queue_count[IONIC_QTYPE_NOTIFYQ]));
	dev_dbg(ionic->dev, "eth.queue_count[IONIC_QTYPE_RXQ] %d\n",
		le32_to_cpu(lid->eth.config.queue_count[IONIC_QTYPE_RXQ]));
	dev_dbg(ionic->dev, "eth.queue_count[IONIC_QTYPE_TXQ] %d\n",
		le32_to_cpu(lid->eth.config.queue_count[IONIC_QTYPE_TXQ]));
	dev_dbg(ionic->dev, "eth.config.name %s\n", lid->eth.config.name);
	dev_dbg(ionic->dev, "eth.config.mac %pM\n", lid->eth.config.mac);
	dev_dbg(ionic->dev, "eth.config.mtu %d\n",
		le32_to_cpu(lid->eth.config.mtu));

	return 0;
}

int ionic_lifs_size(struct ionic *ionic)
{
	struct ionic_identity *ident = &ionic->ident;
	unsigned int nintrs, dev_nintrs;
	union ionic_lif_config *lc;
	unsigned int ntxqs_per_lif;
	unsigned int nrxqs_per_lif;
	unsigned int neqs_per_lif;
	unsigned int nnqs_per_lif;
	unsigned int nxqs, neqs;
	unsigned int min_intrs;
	int err;

	lc = &ident->lif.eth.config;
	dev_nintrs = le32_to_cpu(ident->dev.nintrs);
	neqs_per_lif = le32_to_cpu(ident->lif.rdma.eq_qtype.qid_count);
	nnqs_per_lif = le32_to_cpu(lc->queue_count[IONIC_QTYPE_NOTIFYQ]);
	ntxqs_per_lif = le32_to_cpu(lc->queue_count[IONIC_QTYPE_TXQ]);
	nrxqs_per_lif = le32_to_cpu(lc->queue_count[IONIC_QTYPE_RXQ]);

	nxqs = min(ntxqs_per_lif, nrxqs_per_lif);
	nxqs = min(nxqs, num_online_cpus());
	neqs = min(neqs_per_lif, num_online_cpus());

try_again:
	/* interrupt usage:
	 *    1 for master lif adminq/notifyq
	 *    1 for each CPU for master lif TxRx queue pairs
	 *    whatever's left is for RDMA queues
	 */
	nintrs = 1 + nxqs + neqs;
	min_intrs = 2;  /* adminq + 1 TxRx queue pair */

	if (nintrs > dev_nintrs)
		goto try_fewer;

	err = ionic_bus_alloc_irq_vectors(ionic, nintrs);
	if (err < 0 && err != -ENOSPC) {
		dev_err(ionic->dev, "Can't get intrs from OS: %d\n", err);
		return err;
	}
	if (err == -ENOSPC)
		goto try_fewer;

	if (err != nintrs) {
		ionic_bus_free_irq_vectors(ionic);
		goto try_fewer;
	}

	ionic->nnqs_per_lif = nnqs_per_lif;
	ionic->neqs_per_lif = neqs;
	ionic->ntxqs_per_lif = nxqs;
	ionic->nrxqs_per_lif = nxqs;
	ionic->nintrs = nintrs;

	ionic_debugfs_add_sizes(ionic);

	return 0;

try_fewer:
	if (nnqs_per_lif > 1) {
		nnqs_per_lif >>= 1;
		goto try_again;
	}
	if (neqs > 1) {
		neqs >>= 1;
		goto try_again;
	}
	if (nxqs > 1) {
		nxqs >>= 1;
		goto try_again;
	}
	dev_err(ionic->dev, "Can't get minimum %d intrs from OS\n", min_intrs);
	return -ENOSPC;
}<|MERGE_RESOLUTION|>--- conflicted
+++ resolved
@@ -2101,10 +2101,7 @@
 		ionic_txrx_free(lif);
 	}
 	ionic_lifs_deinit(ionic);
-<<<<<<< HEAD
-=======
 	ionic_reset(ionic);
->>>>>>> 358c7c61
 	ionic_qcqs_free(lif);
 
 	dev_info(ionic->dev, "FW Down: LIFs stopped\n");
@@ -2120,11 +2117,8 @@
 
 	dev_info(ionic->dev, "FW Up: restarting LIFs\n");
 
-<<<<<<< HEAD
-=======
 	ionic_init_devinfo(ionic);
 	ionic_port_init(ionic);
->>>>>>> 358c7c61
 	err = ionic_qcqs_alloc(lif);
 	if (err)
 		goto err_out;
@@ -2355,9 +2349,6 @@
 	if (is_zero_ether_addr(ctx.comp.lif_getattr.mac))
 		return 0;
 
-<<<<<<< HEAD
-	if (!ether_addr_equal(ctx.comp.lif_getattr.mac, netdev->dev_addr)) {
-=======
 	if (!is_zero_ether_addr(netdev->dev_addr)) {
 		/* If the netdev mac is non-zero and doesn't match the default
 		 * device address, it was set by something earlier and we're
@@ -2369,7 +2360,6 @@
 			ionic_lif_addr(lif, netdev->dev_addr, true);
 	} else {
 		/* Update the netdev mac with the device's mac */
->>>>>>> 358c7c61
 		memcpy(addr.sa_data, ctx.comp.lif_getattr.mac, netdev->addr_len);
 		addr.sa_family = AF_INET;
 		err = eth_prepare_mac_addr_change(netdev, &addr);
@@ -2379,15 +2369,6 @@
 			return 0;
 		}
 
-<<<<<<< HEAD
-		if (!is_zero_ether_addr(netdev->dev_addr)) {
-			netdev_dbg(lif->netdev, "deleting station MAC addr %pM\n",
-				   netdev->dev_addr);
-			ionic_lif_addr(lif, netdev->dev_addr, false);
-		}
-
-=======
->>>>>>> 358c7c61
 		eth_commit_mac_addr_change(netdev, &addr);
 	}
 
