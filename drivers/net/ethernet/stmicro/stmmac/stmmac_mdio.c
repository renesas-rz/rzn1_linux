/*******************************************************************************
  STMMAC Ethernet Driver -- MDIO bus implementation
  Provides Bus interface for MII registers

  Copyright (C) 2007-2009  STMicroelectronics Ltd

  This program is free software; you can redistribute it and/or modify it
  under the terms and conditions of the GNU General Public License,
  version 2, as published by the Free Software Foundation.

  This program is distributed in the hope it will be useful, but WITHOUT
  ANY WARRANTY; without even the implied warranty of MERCHANTABILITY or
  FITNESS FOR A PARTICULAR PURPOSE.  See the GNU General Public License for
  more details.

  You should have received a copy of the GNU General Public License along with
  this program; if not, write to the Free Software Foundation, Inc.,
  51 Franklin St - Fifth Floor, Boston, MA 02110-1301 USA.

  The full GNU General Public License is included in this distribution in
  the file called "COPYING".

  Author: Carl Shaw <carl.shaw@st.com>
  Maintainer: Giuseppe Cavallaro <peppe.cavallaro@st.com>
*******************************************************************************/

#include <linux/mii.h>
#include <linux/phy.h>
#include <linux/slab.h>
#include <linux/of.h>
#include <linux/of_gpio.h>
#include <linux/of_mdio.h>
#include <asm/io.h>

#include "stmmac.h"

#define MII_BUSY 0x00000001
#define MII_WRITE 0x00000002

/* GMAC4 defines */
#define MII_GMAC4_GOC_SHIFT		2
#define MII_GMAC4_WRITE			(1 << MII_GMAC4_GOC_SHIFT)
#define MII_GMAC4_READ			(3 << MII_GMAC4_GOC_SHIFT)

#define MII_PHY_ADDR_GMAC4_SHIFT	21
#define MII_PHY_ADDR_GMAC4_MASK		GENMASK(25, 21)
#define MII_PHY_REG_GMAC4_SHIFT		16
#define MII_PHY_REG_GMAC4_MASK		GENMASK(20, 16)
#define MII_CSR_CLK_GMAC4_SHIFT		8
#define MII_CSR_CLK_GMAC4_MASK		GENMASK(11, 8)

static int stmmac_mdio_busy_wait(void __iomem *ioaddr, unsigned int mii_addr)
{
	unsigned long curr;
	unsigned long finish = jiffies + 3 * HZ;

	do {
		curr = jiffies;
		if (readl(ioaddr + mii_addr) & MII_BUSY)
			cpu_relax();
		else
			return 0;
	} while (!time_after_eq(curr, finish));

	return -EBUSY;
}

/**
 * stmmac_mdio_read
 * @bus: points to the mii_bus structure
 * @phyaddr: MII addr reg bits 15-11
 * @phyreg: MII addr reg bits 10-6
 * Description: it reads data from the MII register from within the phy device.
 * For the 7111 GMAC, we must set the bit 0 in the MII address register while
 * accessing the PHY registers.
 * Fortunately, it seems this has no drawback for the 7109 MAC.
 */
static int stmmac_mdio_read(struct mii_bus *bus, int phyaddr, int phyreg)
{
	struct net_device *ndev = bus->priv;
	struct stmmac_priv *priv = netdev_priv(ndev);
	unsigned int mii_address = priv->hw->mii.addr;
	unsigned int mii_data = priv->hw->mii.data;

	int data;
	u16 regValue = (((phyaddr << 11) & (0x0000F800)) |
			((phyreg << 6) & (0x000007C0)));
	regValue |= MII_BUSY | ((priv->clk_csr & 0xF) << 2);

	if (stmmac_mdio_busy_wait(priv->ioaddr, mii_address))
		return -EBUSY;

	writel(regValue, priv->ioaddr + mii_address);

	if (stmmac_mdio_busy_wait(priv->ioaddr, mii_address))
		return -EBUSY;

	/* Read the data from the MII data register */
	data = (int)readl(priv->ioaddr + mii_data);

	return data;
}

/**
 * stmmac_mdio_write
 * @bus: points to the mii_bus structure
 * @phyaddr: MII addr reg bits 15-11
 * @phyreg: MII addr reg bits 10-6
 * @phydata: phy data
 * Description: it writes the data into the MII register from within the device.
 */
static int stmmac_mdio_write(struct mii_bus *bus, int phyaddr, int phyreg,
			     u16 phydata)
{
	struct net_device *ndev = bus->priv;
	struct stmmac_priv *priv = netdev_priv(ndev);
	unsigned int mii_address = priv->hw->mii.addr;
	unsigned int mii_data = priv->hw->mii.data;

	u16 value =
	    (((phyaddr << 11) & (0x0000F800)) | ((phyreg << 6) & (0x000007C0)))
	    | MII_WRITE;

	value |= MII_BUSY | ((priv->clk_csr & 0xF) << 2);

	/* Wait until any existing MII operation is complete */
	if (stmmac_mdio_busy_wait(priv->ioaddr, mii_address))
		return -EBUSY;

	/* Set the MII address register to write */
	writel(phydata, priv->ioaddr + mii_data);
	writel(value, priv->ioaddr + mii_address);

	/* Wait until any existing MII operation is complete */
	return stmmac_mdio_busy_wait(priv->ioaddr, mii_address);
}

/**
 * stmmac_mdio_read_gmac4
 * @bus: points to the mii_bus structure
 * @phyaddr: MII addr reg bits 25-21
 * @phyreg: MII addr reg bits 20-16
 * Description: it reads data from the MII register of GMAC4 from within
 * the phy device.
 */
static int stmmac_mdio_read_gmac4(struct mii_bus *bus, int phyaddr, int phyreg)
{
	struct net_device *ndev = bus->priv;
	struct stmmac_priv *priv = netdev_priv(ndev);
	unsigned int mii_address = priv->hw->mii.addr;
	unsigned int mii_data = priv->hw->mii.data;
	int data;
	u32 value = (((phyaddr << MII_PHY_ADDR_GMAC4_SHIFT) &
		     (MII_PHY_ADDR_GMAC4_MASK)) |
		     ((phyreg << MII_PHY_REG_GMAC4_SHIFT) &
		     (MII_PHY_REG_GMAC4_MASK))) | MII_GMAC4_READ;

	value |= MII_BUSY | ((priv->clk_csr & MII_CSR_CLK_GMAC4_MASK)
		 << MII_CSR_CLK_GMAC4_SHIFT);

	if (stmmac_mdio_busy_wait(priv->ioaddr, mii_address))
		return -EBUSY;

	writel(value, priv->ioaddr + mii_address);

	if (stmmac_mdio_busy_wait(priv->ioaddr, mii_address))
		return -EBUSY;

	/* Read the data from the MII data register */
	data = (int)readl(priv->ioaddr + mii_data);

	return data;
}

/**
 * stmmac_mdio_write_gmac4
 * @bus: points to the mii_bus structure
 * @phyaddr: MII addr reg bits 25-21
 * @phyreg: MII addr reg bits 20-16
 * @phydata: phy data
 * Description: it writes the data into the MII register of GMAC4 from within
 * the device.
 */
static int stmmac_mdio_write_gmac4(struct mii_bus *bus, int phyaddr, int phyreg,
				   u16 phydata)
{
	struct net_device *ndev = bus->priv;
	struct stmmac_priv *priv = netdev_priv(ndev);
	unsigned int mii_address = priv->hw->mii.addr;
	unsigned int mii_data = priv->hw->mii.data;

	u32 value = (((phyaddr << MII_PHY_ADDR_GMAC4_SHIFT) &
		     (MII_PHY_ADDR_GMAC4_MASK)) |
		     ((phyreg << MII_PHY_REG_GMAC4_SHIFT) &
		     (MII_PHY_REG_GMAC4_MASK))) | MII_GMAC4_WRITE;

	value |= MII_BUSY | ((priv->clk_csr & MII_CSR_CLK_GMAC4_MASK)
		 << MII_CSR_CLK_GMAC4_SHIFT);

	/* Wait until any existing MII operation is complete */
	if (stmmac_mdio_busy_wait(priv->ioaddr, mii_address))
		return -EBUSY;

	/* Set the MII address register to write */
	writel(phydata, priv->ioaddr + mii_data);
	writel(value, priv->ioaddr + mii_address);

	/* Wait until any existing MII operation is complete */
	return stmmac_mdio_busy_wait(priv->ioaddr, mii_address);
}

/**
 * stmmac_mdio_reset
 * @bus: points to the mii_bus structure
 * Description: reset the MII bus
 */
int stmmac_mdio_reset(struct mii_bus *bus)
{
#if defined(CONFIG_STMMAC_PLATFORM)
	struct net_device *ndev = bus->priv;
	struct stmmac_priv *priv = netdev_priv(ndev);
	unsigned int mii_address = priv->hw->mii.addr;
	struct stmmac_mdio_bus_data *data = priv->plat->mdio_bus_data;

#ifdef CONFIG_OF
	if (priv->device->of_node) {

		if (data->reset_gpio < 0) {
			struct device_node *np = priv->device->of_node;
			if (!np)
				return 0;

			data->reset_gpio = of_get_named_gpio(np,
						"snps,reset-gpio", 0);
			if (data->reset_gpio < 0)
				return 0;

			data->active_low = of_property_read_bool(np,
						"snps,reset-active-low");
			of_property_read_u32_array(np,
				"snps,reset-delays-us", data->delays, 3);

			if (gpio_request(data->reset_gpio, "mdio-reset"))
				return 0;
		}

		gpio_direction_output(data->reset_gpio,
				      data->active_low ? 1 : 0);
		if (data->delays[0])
			msleep(DIV_ROUND_UP(data->delays[0], 1000));

		gpio_set_value(data->reset_gpio, data->active_low ? 0 : 1);
		if (data->delays[1])
			msleep(DIV_ROUND_UP(data->delays[1], 1000));

		gpio_set_value(data->reset_gpio, data->active_low ? 1 : 0);
		if (data->delays[2])
			msleep(DIV_ROUND_UP(data->delays[2], 1000));
	}
#endif

	if (data->phy_reset) {
		pr_debug("stmmac_mdio_reset: calling phy_reset\n");
		data->phy_reset(priv->plat->bsp_priv);
	}

	/* This is a workaround for problems with the STE101P PHY.
	 * It doesn't complete its reset until at least one clock cycle
	 * on MDC, so perform a dummy mdio read. To be upadted for GMAC4
	 * if needed.
	 */
	if (!priv->plat->has_gmac4)
		writel(0, priv->ioaddr + mii_address);
#endif
	return 0;
}

/**
 * stmmac_mdio_register
 * @ndev: net device structure
 * Description: it registers the MII bus
 */
int stmmac_mdio_register(struct net_device *ndev)
{
	int err = 0;
	struct mii_bus *new_bus;
	struct stmmac_priv *priv = netdev_priv(ndev);
	struct stmmac_mdio_bus_data *mdio_bus_data = priv->plat->mdio_bus_data;
	struct device_node *mdio_node = priv->plat->mdio_node;
	int addr, found;

	if (!mdio_bus_data)
		return 0;

	new_bus = mdiobus_alloc();
	if (new_bus == NULL)
		return -ENOMEM;

	if (mdio_bus_data->irqs)
		memcpy(new_bus->irq, mdio_bus_data->irqs, sizeof(new_bus->irq));

#ifdef CONFIG_OF
	if (priv->device->of_node)
		mdio_bus_data->reset_gpio = -1;
#endif

	new_bus->name = "stmmac";
	if (priv->plat->has_gmac4) {
		new_bus->read = &stmmac_mdio_read_gmac4;
		new_bus->write = &stmmac_mdio_write_gmac4;
	} else {
		new_bus->read = &stmmac_mdio_read;
		new_bus->write = &stmmac_mdio_write;
	}

	new_bus->reset = &stmmac_mdio_reset;
<<<<<<< HEAD
	snprintf(new_bus->id, MII_BUS_ID_SIZE, "%s-%s-%x",
		 new_bus->name, ndev->name, priv->plat->bus_id);
=======
	snprintf(new_bus->id, MII_BUS_ID_SIZE, "%s-%lx-%x",
		 new_bus->name, ndev->base_addr, priv->plat->bus_id);
>>>>>>> 29c797e9
	new_bus->priv = ndev;
	new_bus->phy_mask = mdio_bus_data->phy_mask;
	new_bus->parent = priv->device;

	if (mdio_node)
		err = of_mdiobus_register(new_bus, mdio_node);
	else
		err = mdiobus_register(new_bus);
	if (err != 0) {
		pr_err("%s: Cannot register as MDIO bus\n", new_bus->name);
		goto bus_register_fail;
	}

	if (priv->plat->phy_node || mdio_node)
		goto bus_register_done;

	found = 0;
	for (addr = 0; addr < PHY_MAX_ADDR; addr++) {
		struct phy_device *phydev = mdiobus_get_phy(new_bus, addr);
		if (phydev) {
			int act = 0;
			char irq_num[4];
			char *irq_str;

			/*
			 * If an IRQ was provided to be assigned after
			 * the bus probe, do it here.
			 */
			if ((mdio_bus_data->irqs == NULL) &&
			    (mdio_bus_data->probed_phy_irq > 0)) {
				new_bus->irq[addr] =
					mdio_bus_data->probed_phy_irq;
				phydev->irq = mdio_bus_data->probed_phy_irq;
			}

			/*
			 * If we're going to bind the MAC to this PHY bus,
			 * and no PHY number was provided to the MAC,
			 * use the one probed here.
			 */
			if (priv->plat->phy_addr == -1)
				priv->plat->phy_addr = addr;

			act = (priv->plat->phy_addr == addr);
			switch (phydev->irq) {
			case PHY_POLL:
				irq_str = "POLL";
				break;
			case PHY_IGNORE_INTERRUPT:
				irq_str = "IGNORE";
				break;
			default:
				sprintf(irq_num, "%d", phydev->irq);
				irq_str = irq_num;
				break;
			}
			pr_info("%s: PHY ID %08x at %d IRQ %s (%s)%s\n",
				ndev->name, phydev->phy_id, addr,
				irq_str, phydev_name(phydev),
				act ? " active" : "");
			found = 1;
		}
	}

	if (!found && !mdio_node) {
		pr_warn("%s: No PHY found\n", ndev->name);
		mdiobus_unregister(new_bus);
		mdiobus_free(new_bus);
		return -ENODEV;
	}

bus_register_done:
	priv->mii = new_bus;

	return 0;

bus_register_fail:
	mdiobus_free(new_bus);
	return err;
}

/**
 * stmmac_mdio_unregister
 * @ndev: net device structure
 * Description: it unregisters the MII bus
 */
int stmmac_mdio_unregister(struct net_device *ndev)
{
	struct stmmac_priv *priv = netdev_priv(ndev);

	if (!priv->mii)
		return 0;

	mdiobus_unregister(priv->mii);
	priv->mii->priv = NULL;
	mdiobus_free(priv->mii);
	priv->mii = NULL;

	return 0;
}<|MERGE_RESOLUTION|>--- conflicted
+++ resolved
@@ -314,13 +314,8 @@
 	}
 
 	new_bus->reset = &stmmac_mdio_reset;
-<<<<<<< HEAD
-	snprintf(new_bus->id, MII_BUS_ID_SIZE, "%s-%s-%x",
-		 new_bus->name, ndev->name, priv->plat->bus_id);
-=======
 	snprintf(new_bus->id, MII_BUS_ID_SIZE, "%s-%lx-%x",
 		 new_bus->name, ndev->base_addr, priv->plat->bus_id);
->>>>>>> 29c797e9
 	new_bus->priv = ndev;
 	new_bus->phy_mask = mdio_bus_data->phy_mask;
 	new_bus->parent = priv->device;
