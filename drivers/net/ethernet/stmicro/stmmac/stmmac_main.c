--- conflicted
+++ resolved
@@ -838,13 +838,8 @@
 		phydev = of_phy_connect(dev, priv->plat->phy_node,
 					&stmmac_adjust_link, 0, interface);
 	} else {
-<<<<<<< HEAD
-		snprintf(bus_id, MII_BUS_ID_SIZE, "stmmac-%s-%x",
-			 dev->name, priv->plat->bus_id);
-=======
 		snprintf(bus_id, MII_BUS_ID_SIZE, "stmmac-%lx-%x",
 			 dev->base_addr, priv->plat->bus_id);
->>>>>>> 29c797e9
 
 		snprintf(phy_id_fmt, MII_BUS_ID_SIZE + 3, PHY_ID_FMT, bus_id,
 			 priv->plat->phy_addr);
