--- conflicted
+++ resolved
@@ -450,11 +450,7 @@
 	} else {
 		if (!linkmode_test_bit(ETHTOOL_LINK_MODE_Pause_BIT,
 				       netdev->phydev->supported) ||
-<<<<<<< HEAD
-		    linkmode_test_bit(ETHTOOL_LINK_MODE_Asym_Pause_BIT,
-=======
 		    !linkmode_test_bit(ETHTOOL_LINK_MODE_Asym_Pause_BIT,
->>>>>>> 0ecfebd2
 				      netdev->phydev->supported))
 			return;
 	}
@@ -485,11 +481,7 @@
 	} else {
 		if (!linkmode_test_bit(ETHTOOL_LINK_MODE_Pause_BIT,
 				       phy->supported) ||
-<<<<<<< HEAD
-		    linkmode_test_bit(ETHTOOL_LINK_MODE_Asym_Pause_BIT,
-=======
 		    !linkmode_test_bit(ETHTOOL_LINK_MODE_Asym_Pause_BIT,
->>>>>>> 0ecfebd2
 				      phy->supported))
 			return -EOPNOTSUPP;
 	}
