/*
 * Synopsys DesignWare 8250 driver.
 *
 * Copyright 2011 Picochip, Jamie Iles.
 * Copyright 2013 Intel Corporation
 *
 * This program is free software; you can redistribute it and/or modify
 * it under the terms of the GNU General Public License as published by
 * the Free Software Foundation; either version 2 of the License, or
 * (at your option) any later version.
 *
 * The Synopsys DesignWare 8250 has an extra feature whereby it detects if the
 * LCR is written whilst busy.  If it is, then a busy detect interrupt is
 * raised, the LCR needs to be rewritten and the uart status register read.
 */
#include <linux/device.h>
#include <linux/io.h>
#include <linux/module.h>
#include <linux/serial_8250.h>
#include <linux/serial_reg.h>
#include <linux/of.h>
#include <linux/of_irq.h>
#include <linux/of_platform.h>
#include <linux/platform_device.h>
#include <linux/slab.h>
#include <linux/acpi.h>
#include <linux/clk.h>
#include <linux/reset.h>
#include <linux/pm_runtime.h>

#include <asm/byteorder.h>

#include "8250.h"

/* Offsets for the DesignWare specific registers */
#define DW_UART_USR	0x1f /* UART Status Register */
#define DW_UART_CPR	0xf4 /* Component Parameter Register */
#define DW_UART_UCV	0xf8 /* UART Component Version */

/* Component Parameter Register bits */
#define DW_UART_CPR_ABP_DATA_WIDTH	(3 << 0)
#define DW_UART_CPR_AFCE_MODE		(1 << 4)
#define DW_UART_CPR_THRE_MODE		(1 << 5)
#define DW_UART_CPR_SIR_MODE		(1 << 6)
#define DW_UART_CPR_SIR_LP_MODE		(1 << 7)
#define DW_UART_CPR_ADDITIONAL_FEATURES	(1 << 8)
#define DW_UART_CPR_FIFO_ACCESS		(1 << 9)
#define DW_UART_CPR_FIFO_STAT		(1 << 10)
#define DW_UART_CPR_SHADOW		(1 << 11)
#define DW_UART_CPR_ENCODED_PARMS	(1 << 12)
#define DW_UART_CPR_DMA_EXTRA		(1 << 13)
#define DW_UART_CPR_FIFO_MODE		(0xff << 16)
/* Helper for fifo size calculation */
#define DW_UART_CPR_FIFO_SIZE(a)	(((a >> 16) & 0xff) * 16)

/* Offsets for the Renesas RZ/N1 DesignWare specific registers */
#define RZN1_UART_DMASA		0xa8	/* DMA Software Ack */
#define RZN1_UART_TDMACR	0x10c	/* DMA Control Register Transmit Mode */
#define RZN1_UART_RDMACR	0x110	/* DMA Control Register Receive Mode */
#define RZN1_UART_xDMACR_DMA_EN		(1 << 0)
#define RZN1_UART_xDMACR_1_WORD_BURST	(0 << 1)
#define RZN1_UART_xDMACR_4_WORD_BURST	(1 << 1)
#define RZN1_UART_xDMACR_8_WORD_BURST	(2 << 1)
#define RZN1_UART_xDMACR_BLK_SZ_OFFSET	3

struct dw8250_data {
	u8			usr_reg;
	int			line;
	int			msr_mask_on;
	int			msr_mask_off;
	struct clk		*clk;
	struct clk		*pclk;
	struct reset_control	*rst;
	struct uart_8250_dma	dma;

	unsigned int		skip_autocfg:1;
	unsigned int		uart_16550_compatible:1;
	unsigned int		dma_capable:1;
	bool			is_rzn1:1;
	u32			cpr_val;
};

static inline int dw8250_modify_msr(struct uart_port *p, int offset, int value)
{
	struct dw8250_data *d = p->private_data;

	/* Override any modem control signals if needed */
	if (offset == UART_MSR) {
		value |= d->msr_mask_on;
		value &= ~d->msr_mask_off;
	}

	return value;
}

static void dw8250_force_idle(struct uart_port *p)
{
	struct uart_8250_port *up = up_to_u8250p(p);

	serial8250_clear_and_reinit_fifos(up);
	(void)p->serial_in(p, UART_RX);
}

static void dw8250_check_lcr(struct uart_port *p, int value)
{
	void __iomem *offset = p->membase + (UART_LCR << p->regshift);
	int tries = 1000;

	/* Make sure LCR write wasn't ignored */
	while (tries--) {
		unsigned int lcr = p->serial_in(p, UART_LCR);

		if ((value & ~UART_LCR_SPAR) == (lcr & ~UART_LCR_SPAR))
			return;

		dw8250_force_idle(p);

#ifdef CONFIG_64BIT
		if (p->type == PORT_OCTEON)
			__raw_writeq(value & 0xff, offset);
		else
#endif
		if (p->iotype == UPIO_MEM32)
			writel(value, offset);
		else if (p->iotype == UPIO_MEM32BE)
			iowrite32be(value, offset);
		else
			writeb(value, offset);
	}
	/*
	 * FIXME: this deadlocks if port->lock is already held
	 * dev_err(p->dev, "Couldn't set LCR to %d\n", value);
	 */
}

static void dw8250_serial_out(struct uart_port *p, int offset, int value)
{
	struct dw8250_data *d = p->private_data;

	writeb(value, p->membase + (offset << p->regshift));

	if (offset == UART_LCR && !d->uart_16550_compatible)
		dw8250_check_lcr(p, value);
}

static unsigned int dw8250_serial_in(struct uart_port *p, int offset)
{
	unsigned int value = readb(p->membase + (offset << p->regshift));

	return dw8250_modify_msr(p, offset, value);
}

#ifdef CONFIG_64BIT
static unsigned int dw8250_serial_inq(struct uart_port *p, int offset)
{
	unsigned int value;

	value = (u8)__raw_readq(p->membase + (offset << p->regshift));

	return dw8250_modify_msr(p, offset, value);
}

static void dw8250_serial_outq(struct uart_port *p, int offset, int value)
{
	struct dw8250_data *d = p->private_data;

	value &= 0xff;
	__raw_writeq(value, p->membase + (offset << p->regshift));
	/* Read back to ensure register write ordering. */
	__raw_readq(p->membase + (UART_LCR << p->regshift));

	if (offset == UART_LCR && !d->uart_16550_compatible)
		dw8250_check_lcr(p, value);
}
#endif /* CONFIG_64BIT */

static void dw8250_serial_out32(struct uart_port *p, int offset, int value)
{
	struct dw8250_data *d = p->private_data;

	writel(value, p->membase + (offset << p->regshift));

	if (offset == UART_LCR && !d->uart_16550_compatible)
		dw8250_check_lcr(p, value);
}

static unsigned int dw8250_serial_in32(struct uart_port *p, int offset)
{
	unsigned int value = readl(p->membase + (offset << p->regshift));

	return dw8250_modify_msr(p, offset, value);
}

static void dw8250_serial_out32be(struct uart_port *p, int offset, int value)
{
	struct dw8250_data *d = p->private_data;

	iowrite32be(value, p->membase + (offset << p->regshift));

	if (offset == UART_LCR && !d->uart_16550_compatible)
		dw8250_check_lcr(p, value);
}

static unsigned int dw8250_serial_in32be(struct uart_port *p, int offset)
{
       unsigned int value = ioread32be(p->membase + (offset << p->regshift));

       return dw8250_modify_msr(p, offset, value);
}


static void rzn1_8250_handle_irq(struct uart_port *port, unsigned int iir)
{
	struct uart_8250_port *up = up_to_u8250p(port);
	struct uart_8250_dma *dma = up->dma;
	unsigned char status;

	if (up->dma && dma->rx_running) {
		status = port->serial_in(port, UART_LSR);
		if (status & (UART_LSR_DR | UART_LSR_BI)) {
			/* Stop the DMA transfer */
			writel(0, port->membase + RZN1_UART_RDMACR);
			writel(1, port->membase + RZN1_UART_DMASA);
		}
	}
}

static int dw8250_handle_irq(struct uart_port *p)
{
	struct dw8250_data *d = p->private_data;
	unsigned int iir = p->serial_in(p, UART_IIR);

	if (d->is_rzn1 && ((iir & 0x3f) == UART_IIR_RX_TIMEOUT))
		rzn1_8250_handle_irq(p, iir);

	if (serial8250_handle_irq(p, iir))
		return 1;

	if ((iir & UART_IIR_BUSY) == UART_IIR_BUSY) {
		/* Clear the USR */
		(void)p->serial_in(p, d->usr_reg);

		return 1;
	}

	return 0;
}

static void
dw8250_do_pm(struct uart_port *port, unsigned int state, unsigned int old)
{
	if (!state)
		pm_runtime_get_sync(port->dev);

	serial8250_do_pm(port, state, old);

	if (state)
		pm_runtime_put_sync_suspend(port->dev);
}

static void dw8250_set_termios(struct uart_port *p, struct ktermios *termios,
			       struct ktermios *old)
{
	unsigned int baud = tty_termios_baud_rate(termios);
	struct dw8250_data *d = p->private_data;
	unsigned int rate;
	int ret;

	if (IS_ERR(d->clk) || !old)
		goto out;

	clk_disable_unprepare(d->clk);
	rate = clk_round_rate(d->clk, baud * 16);
	ret = clk_set_rate(d->clk, rate);
	clk_prepare_enable(d->clk);

	if (!ret)
		p->uartclk = rate;

	p->status &= ~UPSTAT_AUTOCTS;
	if (termios->c_cflag & CRTSCTS)
		p->status |= UPSTAT_AUTOCTS;

out:
	serial8250_do_set_termios(p, termios, old);
}

/*
 * dw8250_fallback_dma_filter will prevent the UART from getting just any free
 * channel on platforms that have DMA engines, but don't have any channels
 * assigned to the UART.
 *
 * REVISIT: This is a work around for limitation in the DMA Engine API. Once the
 * core problem is fixed, this function is no longer needed.
 */
static bool dw8250_fallback_dma_filter(struct dma_chan *chan, void *param)
{
	return false;
}

static bool dw8250_idma_filter(struct dma_chan *chan, void *param)
{
	return param == chan->device->dev->parent;
}

static u32 rzn1_get_dmacr_burst(int max_burst)
{
	u32 val = 0;

	if (max_burst >= 8)
		val = RZN1_UART_xDMACR_8_WORD_BURST;
	else if (max_burst >= 4)
		val = RZN1_UART_xDMACR_4_WORD_BURST;
	else
		val = RZN1_UART_xDMACR_1_WORD_BURST;

	return val;
}

static int rzn1_dw8250_tx_dma(struct uart_8250_port *p)
{
	struct uart_port		*up = &p->port;
	struct uart_8250_dma		*dma = p->dma;
	struct circ_buf			*xmit = &p->port.state->xmit;
	int tx_size;
	u32 val;

	if (uart_tx_stopped(&p->port) || dma->tx_running ||
	    uart_circ_empty(xmit))
		return 0;

	tx_size = CIRC_CNT_TO_END(xmit->head, xmit->tail, UART_XMIT_SIZE);

	writel(0, up->membase + RZN1_UART_TDMACR);
	val = rzn1_get_dmacr_burst(dma->txconf.dst_maxburst);
	val |= tx_size << RZN1_UART_xDMACR_BLK_SZ_OFFSET;
	val |= RZN1_UART_xDMACR_DMA_EN;
	writel(val, up->membase + RZN1_UART_TDMACR);

	return serial8250_tx_dma(p);
}

static int rzn1_dw8250_rx_dma(struct uart_8250_port *p)
{
	struct uart_port		*up = &p->port;
	struct uart_8250_dma		*dma = p->dma;
	u32 val;

	if (dma->rx_running)
		return 0;

	writel(0, up->membase + RZN1_UART_RDMACR);
	val = rzn1_get_dmacr_burst(dma->rxconf.src_maxburst);
	val |= dma->rx_size << RZN1_UART_xDMACR_BLK_SZ_OFFSET;
	val |= RZN1_UART_xDMACR_DMA_EN;
	writel(val, up->membase + RZN1_UART_RDMACR);

	return serial8250_rx_dma(p);
}

static void dw8250_quirks(struct uart_port *p, struct dw8250_data *data)
{
	if (p->dev->of_node) {
		struct device_node *np = p->dev->of_node;
		int id;

		/* get index of serial line, if found in DT aliases */
		id = of_alias_get_id(np, "serial");
		if (id >= 0)
			p->line = id;
#ifdef CONFIG_64BIT
		if (of_device_is_compatible(np, "cavium,octeon-3860-uart")) {
			p->serial_in = dw8250_serial_inq;
			p->serial_out = dw8250_serial_outq;
			p->flags = UPF_SKIP_TEST | UPF_SHARE_IRQ | UPF_FIXED_TYPE;
			p->type = PORT_OCTEON;
			data->usr_reg = 0x27;
			data->skip_autocfg = true;
		}
#endif
		if (of_device_is_big_endian(p->dev->of_node)) {
			p->iotype = UPIO_MEM32BE;
			p->serial_in = dw8250_serial_in32be;
			p->serial_out = dw8250_serial_out32be;
		}
	} else if (has_acpi_companion(p->dev)) {
		const struct acpi_device_id *id;

		id = acpi_match_device(p->dev->driver->acpi_match_table,
				       p->dev);
		if (id && !strcmp(id->id, "APMC0D08")) {
			p->iotype = UPIO_MEM32;
			p->regshift = 2;
			p->serial_in = dw8250_serial_in32;
			data->uart_16550_compatible = true;
		}
		p->set_termios = dw8250_set_termios;
	}

	/* Platforms with iDMA */
	if (platform_get_resource_byname(to_platform_device(p->dev),
					 IORESOURCE_MEM, "lpss_priv")) {
		p->set_termios = dw8250_set_termios;
		data->dma.rx_param = p->dev->parent;
		data->dma.tx_param = p->dev->parent;
		data->dma.fn = dw8250_idma_filter;
	}
}

static void dw8250_setup_port(struct uart_port *p, struct dw8250_data *data)
{
	struct uart_8250_port *up = up_to_u8250p(p);
	u32 reg;

	/*
	 * If the Component Version Register returns zero, we know that
	 * ADDITIONAL_FEATURES are not enabled. No need to go any further.
	 */
	if (p->iotype == UPIO_MEM32BE)
		reg = ioread32be(p->membase + DW_UART_UCV);
	else
		reg = readl(p->membase + DW_UART_UCV);
	if (!reg)
		return;

	dev_dbg(p->dev, "Designware UART version %c.%c%c\n",
		(reg >> 24) & 0xff, (reg >> 16) & 0xff, (reg >> 8) & 0xff);

	if (p->iotype == UPIO_MEM32BE)
		reg = ioread32be(p->membase + DW_UART_CPR);
	else
		reg = readl(p->membase + DW_UART_CPR);
<<<<<<< HEAD
=======
	/* If the optional CPR register is not there, use value from DT */
	if (!reg)
		reg = data->cpr_val;
>>>>>>> 29c797e9

	/* Select the type based on fifo */
	if (reg & DW_UART_CPR_FIFO_MODE)
		p->fifosize = DW_UART_CPR_FIFO_SIZE(reg);

	if (p->fifosize) {
		p->type = PORT_16550A;
		p->flags |= UPF_FIXED_TYPE;
		up->capabilities = UART_CAP_FIFO;
	}

	if (reg & DW_UART_CPR_AFCE_MODE)
		up->capabilities |= UART_CAP_AFE;

	if (reg & DW_UART_CPR_DMA_EXTRA)
		data->dma_capable = 1;
}

static int dw8250_probe(struct platform_device *pdev)
{
	struct uart_8250_port uart = {};
	struct resource *regs = platform_get_resource(pdev, IORESOURCE_MEM, 0);
	int irq = platform_get_irq(pdev, 0);
	struct uart_port *p = &uart.port;
	struct device *dev = &pdev->dev;
	struct dw8250_data *data;
	int err;
	u32 val;

	if (!regs) {
		dev_err(dev, "no registers defined\n");
		return -EINVAL;
	}

	if (irq < 0) {
		if (irq != -EPROBE_DEFER)
			dev_err(dev, "cannot get irq\n");
		return irq;
	}

	spin_lock_init(&p->lock);
	p->mapbase	= regs->start;
	p->irq		= irq;
	p->handle_irq	= dw8250_handle_irq;
	p->pm		= dw8250_do_pm;
	p->type		= PORT_8250;
	p->flags	= UPF_SHARE_IRQ | UPF_FIXED_PORT;
	p->dev		= dev;
	p->iotype	= UPIO_MEM;
	p->serial_in	= dw8250_serial_in;
	p->serial_out	= dw8250_serial_out;

	p->membase = devm_ioremap(dev, regs->start, resource_size(regs));
	if (!p->membase)
		return -ENOMEM;

	data = devm_kzalloc(dev, sizeof(*data), GFP_KERNEL);
	if (!data)
		return -ENOMEM;

	data->dma.fn = dw8250_fallback_dma_filter;
	data->usr_reg = DW_UART_USR;
	p->private_data = data;

	data->uart_16550_compatible = device_property_read_bool(dev,
						"snps,uart-16550-compatible");

	err = device_property_read_u32(dev, "reg-shift", &val);
	if (!err)
		p->regshift = val;

	err = device_property_read_u32(dev, "reg-io-width", &val);
	if (!err && val == 4) {
		p->iotype = UPIO_MEM32;
		p->serial_in = dw8250_serial_in32;
		p->serial_out = dw8250_serial_out32;
	}

	if (device_property_read_bool(dev, "dcd-override")) {
		/* Always report DCD as active */
		data->msr_mask_on |= UART_MSR_DCD;
		data->msr_mask_off |= UART_MSR_DDCD;
	}

	if (device_property_read_bool(dev, "dsr-override")) {
		/* Always report DSR as active */
		data->msr_mask_on |= UART_MSR_DSR;
		data->msr_mask_off |= UART_MSR_DDSR;
	}

	if (device_property_read_bool(dev, "cts-override")) {
		/* Always report CTS as active */
		data->msr_mask_on |= UART_MSR_CTS;
		data->msr_mask_off |= UART_MSR_DCTS;
	}

	if (device_property_read_bool(dev, "ri-override")) {
		/* Always report Ring indicator as inactive */
		data->msr_mask_off |= UART_MSR_RI;
		data->msr_mask_off |= UART_MSR_TERI;
	}

<<<<<<< HEAD
	/* FIFO size */
	err = device_property_read_u32(dev, "fifo-size", &val);
	if (!err)
		p->fifosize = val;

	/* Auto Flow Control Enabled mode */
	if (device_property_read_bool(dev, "afce-mode")) {
		struct uart_8250_port *up = up_to_u8250p(p);

		up->capabilities |= UART_CAP_AFE;
	}
=======
	/* Optional CPR value in case it was omitted from the IP */
	err = device_property_read_u32(dev, "cpr-value", &val);
	if (!err)
		data->cpr_val = val;

	data->is_rzn1 = device_property_read_bool(dev, "snps,rzn1-uart");
>>>>>>> 29c797e9

	/* Always ask for fixed clock rate from a property. */
	device_property_read_u32(dev, "clock-frequency", &p->uartclk);

	/* If there is separate baudclk, get the rate from it. */
	data->clk = devm_clk_get(dev, "baudclk");
	if (IS_ERR(data->clk) && PTR_ERR(data->clk) != -EPROBE_DEFER)
		data->clk = devm_clk_get(dev, NULL);
	if (IS_ERR(data->clk) && PTR_ERR(data->clk) == -EPROBE_DEFER)
		return -EPROBE_DEFER;
	if (!IS_ERR_OR_NULL(data->clk)) {
		err = clk_prepare_enable(data->clk);
		if (err)
			dev_warn(dev, "could not enable optional baudclk: %d\n",
				 err);
		else
			p->uartclk = clk_get_rate(data->clk);
	}

	/* If no clock rate is defined, fail. */
	if (!p->uartclk) {
		dev_err(dev, "clock rate not defined\n");
		return -EINVAL;
	}

	data->pclk = devm_clk_get(dev, "apb_pclk");
	if (IS_ERR(data->pclk) && PTR_ERR(data->pclk) == -EPROBE_DEFER) {
		err = -EPROBE_DEFER;
		goto err_clk;
	}
	if (!IS_ERR(data->pclk)) {
		err = clk_prepare_enable(data->pclk);
		if (err) {
			dev_err(dev, "could not enable apb_pclk\n");
			goto err_clk;
		}
	}

	data->rst = devm_reset_control_get_optional(dev, NULL);
	if (IS_ERR(data->rst) && PTR_ERR(data->rst) == -EPROBE_DEFER) {
		err = -EPROBE_DEFER;
		goto err_pclk;
	}
	if (!IS_ERR(data->rst))
		reset_control_deassert(data->rst);

	dw8250_quirks(p, data);

	/* If the Busy Functionality is not implemented, don't handle it */
	if (data->uart_16550_compatible)
		p->handle_irq = NULL;

	if (!data->skip_autocfg)
		dw8250_setup_port(p, data);

#ifdef CONFIG_PM
	uart.capabilities |= UART_CAP_RPM;
#endif

	/* If we have a valid fifosize, and DMA signals, try hooking up DMA */
	if (p->fifosize && data->dma_capable) {
		data->dma.rxconf.src_maxburst = p->fifosize / 4;
		data->dma.txconf.dst_maxburst = p->fifosize / 4;
		uart.dma = &data->dma;
	}

	if (data->dma_capable && data->is_rzn1) {
		/*
		 * When the 'char timeout' irq fires because no more data has
		 * been received in some time, the 8250 driver stops the DMA.
		 * However, if the DMAC has been setup to write more data to mem
		 * than is read from the UART FIFO, the data will *not* be
		 * written to memory.
		 * Therefore, we limit the width of writes to mem so that it is
		 * the same amount of data as read from the FIFO. You can use
		 * anything less than or equal, but same size is optimal
		 */
		data->dma.rxconf.dst_addr_width = p->fifosize / 4;

		/*
		 * Unless you set the maxburst to 1, if you send only 1 char, it
		 * doesn't get transmitted
		 */
		data->dma.txconf.dst_maxburst = 1;

		data->dma.txconf.device_fc = 1;
		data->dma.rxconf.device_fc = 1;

		uart.dma->tx_dma = rzn1_dw8250_tx_dma;
		uart.dma->rx_dma = rzn1_dw8250_rx_dma;
	}

	data->line = serial8250_register_8250_port(&uart);
	if (data->line < 0) {
		err = data->line;
		goto err_reset;
	}

	platform_set_drvdata(pdev, data);

	pm_runtime_set_active(dev);
	pm_runtime_enable(dev);

	return 0;

err_reset:
	if (!IS_ERR(data->rst))
		reset_control_assert(data->rst);

err_pclk:
	if (!IS_ERR(data->pclk))
		clk_disable_unprepare(data->pclk);

err_clk:
	if (!IS_ERR(data->clk))
		clk_disable_unprepare(data->clk);

	return err;
}

static int dw8250_remove(struct platform_device *pdev)
{
	struct dw8250_data *data = platform_get_drvdata(pdev);

	pm_runtime_get_sync(&pdev->dev);

	serial8250_unregister_port(data->line);

	if (!IS_ERR(data->rst))
		reset_control_assert(data->rst);

	if (!IS_ERR(data->pclk))
		clk_disable_unprepare(data->pclk);

	if (!IS_ERR(data->clk))
		clk_disable_unprepare(data->clk);

	pm_runtime_disable(&pdev->dev);
	pm_runtime_put_noidle(&pdev->dev);

	return 0;
}

#ifdef CONFIG_PM_SLEEP
static int dw8250_suspend(struct device *dev)
{
	struct dw8250_data *data = dev_get_drvdata(dev);

	serial8250_suspend_port(data->line);

	return 0;
}

static int dw8250_resume(struct device *dev)
{
	struct dw8250_data *data = dev_get_drvdata(dev);

	serial8250_resume_port(data->line);

	return 0;
}
#endif /* CONFIG_PM_SLEEP */

#ifdef CONFIG_PM
static int dw8250_runtime_suspend(struct device *dev)
{
	struct dw8250_data *data = dev_get_drvdata(dev);

	if (!IS_ERR(data->clk))
		clk_disable_unprepare(data->clk);

	if (!IS_ERR(data->pclk))
		clk_disable_unprepare(data->pclk);

	return 0;
}

static int dw8250_runtime_resume(struct device *dev)
{
	struct dw8250_data *data = dev_get_drvdata(dev);

	if (!IS_ERR(data->pclk))
		clk_prepare_enable(data->pclk);

	if (!IS_ERR(data->clk))
		clk_prepare_enable(data->clk);

	return 0;
}
#endif

static const struct dev_pm_ops dw8250_pm_ops = {
	SET_SYSTEM_SLEEP_PM_OPS(dw8250_suspend, dw8250_resume)
	SET_RUNTIME_PM_OPS(dw8250_runtime_suspend, dw8250_runtime_resume, NULL)
};

static const struct of_device_id dw8250_of_match[] = {
	{ .compatible = "snps,dw-apb-uart" },
	{ .compatible = "cavium,octeon-3860-uart" },
	{ /* Sentinel */ }
};
MODULE_DEVICE_TABLE(of, dw8250_of_match);

static const struct acpi_device_id dw8250_acpi_match[] = {
	{ "INT33C4", 0 },
	{ "INT33C5", 0 },
	{ "INT3434", 0 },
	{ "INT3435", 0 },
	{ "80860F0A", 0 },
	{ "8086228A", 0 },
	{ "APMC0D08", 0},
	{ "AMD0020", 0 },
	{ "AMDI0020", 0 },
	{ "HISI0031", 0 },
	{ },
};
MODULE_DEVICE_TABLE(acpi, dw8250_acpi_match);

static struct platform_driver dw8250_platform_driver = {
	.driver = {
		.name		= "dw-apb-uart",
		.pm		= &dw8250_pm_ops,
		.of_match_table	= dw8250_of_match,
		.acpi_match_table = ACPI_PTR(dw8250_acpi_match),
	},
	.probe			= dw8250_probe,
	.remove			= dw8250_remove,
};

module_platform_driver(dw8250_platform_driver);

MODULE_AUTHOR("Jamie Iles");
MODULE_LICENSE("GPL");
MODULE_DESCRIPTION("Synopsys DesignWare 8250 serial port driver");
MODULE_ALIAS("platform:dw-apb-uart");<|MERGE_RESOLUTION|>--- conflicted
+++ resolved
@@ -430,12 +430,9 @@
 		reg = ioread32be(p->membase + DW_UART_CPR);
 	else
 		reg = readl(p->membase + DW_UART_CPR);
-<<<<<<< HEAD
-=======
 	/* If the optional CPR register is not there, use value from DT */
 	if (!reg)
 		reg = data->cpr_val;
->>>>>>> 29c797e9
 
 	/* Select the type based on fifo */
 	if (reg & DW_UART_CPR_FIFO_MODE)
@@ -538,26 +535,12 @@
 		data->msr_mask_off |= UART_MSR_TERI;
 	}
 
-<<<<<<< HEAD
-	/* FIFO size */
-	err = device_property_read_u32(dev, "fifo-size", &val);
-	if (!err)
-		p->fifosize = val;
-
-	/* Auto Flow Control Enabled mode */
-	if (device_property_read_bool(dev, "afce-mode")) {
-		struct uart_8250_port *up = up_to_u8250p(p);
-
-		up->capabilities |= UART_CAP_AFE;
-	}
-=======
 	/* Optional CPR value in case it was omitted from the IP */
 	err = device_property_read_u32(dev, "cpr-value", &val);
 	if (!err)
 		data->cpr_val = val;
 
 	data->is_rzn1 = device_property_read_bool(dev, "snps,rzn1-uart");
->>>>>>> 29c797e9
 
 	/* Always ask for fixed clock rate from a property. */
 	device_property_read_u32(dev, "clock-frequency", &p->uartclk);
