#
# Video configuration
#

menu "Console display driver support"

config VGA_CONSOLE
	bool "VGA text console" if EXPERT || !X86
	depends on !4xx && !PPC_8xx && !SPARC && !M68K && !PARISC &&  !SUPERH && \
		(!ARM || ARCH_FOOTBRIDGE || ARCH_INTEGRATOR || ARCH_NETWINDER) && \
<<<<<<< HEAD
		!ARM64 && !ARC && !MICROBLAZE && !OPENRISC && !NDS32
=======
		!ARM64 && !ARC && !MICROBLAZE && !OPENRISC && HAS_IOMEM && !S390
>>>>>>> 92fa7a13
	default y
	help
	  Saying Y here will allow you to use Linux in text mode through a
	  display that complies with the generic VGA standard. Virtually
	  everyone wants that.

	  The program SVGATextMode can be used to utilize SVGA video cards to
	  their full potential in text mode. Download it from
	  <ftp://ibiblio.org/pub/Linux/utils/console/>.

	  Say Y.

config VGACON_SOFT_SCROLLBACK
       bool "Enable Scrollback Buffer in System RAM"
       depends on VGA_CONSOLE
       default n
       help
         The scrollback buffer of the standard VGA console is located in
	 the VGA RAM.  The size of this RAM is fixed and is quite small.
	 If you require a larger scrollback buffer, this can be placed in
	 System RAM which is dynamically allocated during initialization.
	 Placing the scrollback buffer in System RAM will slightly slow
	 down the console.

	 If you want this feature, say 'Y' here and enter the amount of
	 RAM to allocate for this buffer.  If unsure, say 'N'.

config VGACON_SOFT_SCROLLBACK_SIZE
       int "Scrollback Buffer Size (in KB)"
       depends on VGACON_SOFT_SCROLLBACK
       range 1 1024
       default "64"
       help
	  Enter the amount of System RAM to allocate for scrollback
	  buffers of VGA consoles. Each 64KB will give you approximately
	  16 80x25 screenfuls of scrollback buffer.

config VGACON_SOFT_SCROLLBACK_PERSISTENT_ENABLE_BY_DEFAULT
	bool "Persistent Scrollback History for each console by default"
	depends on VGACON_SOFT_SCROLLBACK
	default n
	help
	  Say Y here if the scrollback history should persist by default when
	  switching between consoles. Otherwise, the scrollback history will be
	  flushed each time the console is switched. This feature can also be
	  enabled using the boot command line parameter
	  'vgacon.scrollback_persistent=1'.

	  This feature might break your tool of choice to flush the scrollback
	  buffer, e.g. clear(1) will work fine but Debian's clear_console(1)
	  will be broken, which might cause security issues.
	  You can use the escape sequence \e[3J instead if this feature is
	  activated.

	  Note that a buffer of VGACON_SOFT_SCROLLBACK_SIZE is taken for each
	  created tty device.
	  So if you use a RAM-constrained system, say N here.

config MDA_CONSOLE
	depends on !M68K && !PARISC && ISA
	tristate "MDA text console (dual-headed)"
	---help---
	  Say Y here if you have an old MDA or monochrome Hercules graphics
	  adapter in your system acting as a second head ( = video card). You
	  will then be able to use two monitors with your Linux system. Do not
	  say Y here if your MDA card is the primary card in your system; the
	  normal VGA driver will handle it.

	  To compile this driver as a module, choose M here: the
	  module will be called mdacon.

	  If unsure, say N.

config SGI_NEWPORT_CONSOLE
        tristate "SGI Newport Console support"
	depends on SGI_IP22 && HAS_IOMEM
        select FONT_SUPPORT
        help
          Say Y here if you want the console on the Newport aka XL graphics
          card of your Indy.  Most people say Y here.

config DUMMY_CONSOLE
	bool
	depends on VGA_CONSOLE!=y || SGI_NEWPORT_CONSOLE!=y 
	default y

config DUMMY_CONSOLE_COLUMNS
        int "Initial number of console screen columns"
        depends on DUMMY_CONSOLE && !ARM
        default 160 if PARISC
        default 80
        help
          On PA-RISC, the default value is 160, which should fit a 1280x1024
          monitor.
          Select 80 if you use a 640x480 resolution by default.

config DUMMY_CONSOLE_ROWS
        int "Initial number of console screen rows"
        depends on DUMMY_CONSOLE && !ARM
        default 64 if PARISC
        default 25
        help
          On PA-RISC, the default value is 64, which should fit a 1280x1024
          monitor.
          Select 25 if you use a 640x480 resolution by default.

config FRAMEBUFFER_CONSOLE
	bool "Framebuffer Console support"
	depends on FB && !UML
	select VT_HW_CONSOLE_BINDING
	select CRC32
	select FONT_SUPPORT
	help
	  Low-level framebuffer-based console driver.

config FRAMEBUFFER_CONSOLE_DETECT_PRIMARY
       bool "Map the console to the primary display device"
       depends on FRAMEBUFFER_CONSOLE
       default n
       ---help---
         If this option is selected, the framebuffer console will
         automatically select the primary display device (if the architecture
	 supports this feature).  Otherwise, the framebuffer console will
         always select the first framebuffer driver that is loaded. The latter
         is the default behavior.

	 You can always override the automatic selection of the primary device
	 by using the fbcon=map: boot option.

	 If unsure, select n.

config FRAMEBUFFER_CONSOLE_ROTATION
       bool "Framebuffer Console Rotation"
       depends on FRAMEBUFFER_CONSOLE
       help
         Enable display rotation for the framebuffer console.  This is done
         in software and may be significantly slower than a normally oriented
         display.  Note that the rotation is done at the console level only
         such that other users of the framebuffer will remain normally
         oriented.

config STI_CONSOLE
        bool "STI text console"
	depends on PARISC && HAS_IOMEM
        select FONT_SUPPORT
        default y
        help
          The STI console is the builtin display/keyboard on HP-PARISC
          machines.  Say Y here to build support for it into your kernel.
          The alternative is to use your primary serial port as a console.

endmenu
<|MERGE_RESOLUTION|>--- conflicted
+++ resolved
@@ -8,11 +8,7 @@
 	bool "VGA text console" if EXPERT || !X86
 	depends on !4xx && !PPC_8xx && !SPARC && !M68K && !PARISC &&  !SUPERH && \
 		(!ARM || ARCH_FOOTBRIDGE || ARCH_INTEGRATOR || ARCH_NETWINDER) && \
-<<<<<<< HEAD
-		!ARM64 && !ARC && !MICROBLAZE && !OPENRISC && !NDS32
-=======
-		!ARM64 && !ARC && !MICROBLAZE && !OPENRISC && HAS_IOMEM && !S390
->>>>>>> 92fa7a13
+		!ARM64 && !ARC && !MICROBLAZE && !OPENRISC && !NDS32 && !S390
 	default y
 	help
 	  Saying Y here will allow you to use Linux in text mode through a
