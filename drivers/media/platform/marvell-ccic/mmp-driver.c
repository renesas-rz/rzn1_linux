/*
 * Support for the camera device found on Marvell MMP processors; known
 * to work with the Armada 610 as used in the OLPC 1.75 system.
 *
 * Copyright 2011 Jonathan Corbet <corbet@lwn.net>
 *
 * This file may be distributed under the terms of the GNU General
 * Public License, version 2.
 */

#include <linux/init.h>
#include <linux/kernel.h>
#include <linux/module.h>
#include <linux/i2c.h>
#include <linux/i2c-gpio.h>
#include <linux/interrupt.h>
#include <linux/spinlock.h>
#include <linux/slab.h>
#include <linux/videodev2.h>
#include <media/v4l2-device.h>
#include <media/mmp-camera.h>
#include <linux/device.h>
#include <linux/platform_device.h>
#include <linux/gpio.h>
#include <linux/io.h>
#include <linux/delay.h>
#include <linux/list.h>
#include <linux/pm.h>
#include <linux/clk.h>

#include "mcam-core.h"

MODULE_ALIAS("platform:mmp-camera");
MODULE_AUTHOR("Jonathan Corbet <corbet@lwn.net>");
MODULE_LICENSE("GPL");

static char *mcam_clks[] = {"CCICAXICLK", "CCICFUNCLK", "CCICPHYCLK"};

struct mmp_camera {
	void *power_regs;
	struct platform_device *pdev;
	struct mcam_camera mcam;
	struct list_head devlist;
	struct clk *mipi_clk;
	int irq;
};

static inline struct mmp_camera *mcam_to_cam(struct mcam_camera *mcam)
{
	return container_of(mcam, struct mmp_camera, mcam);
}

/*
 * A silly little infrastructure so we can keep track of our devices.
 * Chances are that we will never have more than one of them, but
 * the Armada 610 *does* have two controllers...
 */

static LIST_HEAD(mmpcam_devices);
static struct mutex mmpcam_devices_lock;

static void mmpcam_add_device(struct mmp_camera *cam)
{
	mutex_lock(&mmpcam_devices_lock);
	list_add(&cam->devlist, &mmpcam_devices);
	mutex_unlock(&mmpcam_devices_lock);
}

static void mmpcam_remove_device(struct mmp_camera *cam)
{
	mutex_lock(&mmpcam_devices_lock);
	list_del(&cam->devlist);
	mutex_unlock(&mmpcam_devices_lock);
}

/*
 * Platform dev remove passes us a platform_device, and there's
 * no handy unused drvdata to stash a backpointer in.  So just
 * dig it out of our list.
 */
static struct mmp_camera *mmpcam_find_device(struct platform_device *pdev)
{
	struct mmp_camera *cam;

	mutex_lock(&mmpcam_devices_lock);
	list_for_each_entry(cam, &mmpcam_devices, devlist) {
		if (cam->pdev == pdev) {
			mutex_unlock(&mmpcam_devices_lock);
			return cam;
		}
	}
	mutex_unlock(&mmpcam_devices_lock);
	return NULL;
}




/*
 * Power-related registers; this almost certainly belongs
 * somewhere else.
 *
 * ARMADA 610 register manual, sec 7.2.1, p1842.
 */
#define CPU_SUBSYS_PMU_BASE	0xd4282800
#define REG_CCIC_DCGCR		0x28	/* CCIC dyn clock gate ctrl reg */
#define REG_CCIC_CRCR		0x50	/* CCIC clk reset ctrl reg	*/
#define REG_CCIC2_CRCR		0xf4	/* CCIC2 clk reset ctrl reg	*/

static void mcam_clk_enable(struct mcam_camera *mcam)
{
	unsigned int i;

	for (i = 0; i < NR_MCAM_CLK; i++) {
		if (!IS_ERR(mcam->clk[i]))
			clk_prepare_enable(mcam->clk[i]);
	}
}

static void mcam_clk_disable(struct mcam_camera *mcam)
{
	int i;

	for (i = NR_MCAM_CLK - 1; i >= 0; i--) {
		if (!IS_ERR(mcam->clk[i]))
			clk_disable_unprepare(mcam->clk[i]);
	}
}

/*
 * Power control.
 */
static void mmpcam_power_up_ctlr(struct mmp_camera *cam)
{
	iowrite32(0x3f, cam->power_regs + REG_CCIC_DCGCR);
	iowrite32(0x3805b, cam->power_regs + REG_CCIC_CRCR);
	mdelay(1);
}

static int mmpcam_power_up(struct mcam_camera *mcam)
{
	struct mmp_camera *cam = mcam_to_cam(mcam);
	struct mmp_camera_platform_data *pdata;

<<<<<<< HEAD
	if (mcam->bus_type == V4L2_MBUS_CSI2) {
		cam->mipi_clk = devm_clk_get(mcam->dev, "mipi");
		if ((IS_ERR(cam->mipi_clk) && mcam->dphy[2] == 0))
			return PTR_ERR(cam->mipi_clk);
	}

=======
>>>>>>> d8ec26d7
/*
 * Turn on power and clocks to the controller.
 */
	mmpcam_power_up_ctlr(cam);
/*
 * Provide power to the sensor.
 */
	mcam_reg_write(mcam, REG_CLKCTRL, 0x60000002);
	pdata = cam->pdev->dev.platform_data;
	gpio_set_value(pdata->sensor_power_gpio, 1);
	mdelay(5);
	mcam_reg_clear_bit(mcam, REG_CTRL1, 0x10000000);
	gpio_set_value(pdata->sensor_reset_gpio, 0); /* reset is active low */
	mdelay(5);
	gpio_set_value(pdata->sensor_reset_gpio, 1); /* reset is active low */
	mdelay(5);

	mcam_clk_enable(mcam);

	return 0;
}

static void mmpcam_power_down(struct mcam_camera *mcam)
{
	struct mmp_camera *cam = mcam_to_cam(mcam);
	struct mmp_camera_platform_data *pdata;
/*
 * Turn off clocks and set reset lines
 */
	iowrite32(0, cam->power_regs + REG_CCIC_DCGCR);
	iowrite32(0, cam->power_regs + REG_CCIC_CRCR);
/*
 * Shut down the sensor.
 */
	pdata = cam->pdev->dev.platform_data;
	gpio_set_value(pdata->sensor_power_gpio, 0);
	gpio_set_value(pdata->sensor_reset_gpio, 0);

<<<<<<< HEAD
	if (mcam->bus_type == V4L2_MBUS_CSI2 && !IS_ERR(cam->mipi_clk)) {
		if (cam->mipi_clk)
			devm_clk_put(mcam->dev, cam->mipi_clk);
		cam->mipi_clk = NULL;
	}

=======
>>>>>>> d8ec26d7
	mcam_clk_disable(mcam);
}

void mcam_ctlr_reset(struct mcam_camera *mcam)
{
	unsigned long val;
	struct mmp_camera *cam = mcam_to_cam(mcam);

	if (mcam->ccic_id) {
		/*
		 * Using CCIC2
		 */
		val = ioread32(cam->power_regs + REG_CCIC2_CRCR);
		iowrite32(val & ~0x2, cam->power_regs + REG_CCIC2_CRCR);
		iowrite32(val | 0x2, cam->power_regs + REG_CCIC2_CRCR);
	} else {
		/*
		 * Using CCIC1
		 */
		val = ioread32(cam->power_regs + REG_CCIC_CRCR);
		iowrite32(val & ~0x2, cam->power_regs + REG_CCIC_CRCR);
		iowrite32(val | 0x2, cam->power_regs + REG_CCIC_CRCR);
	}
}

/*
 * calc the dphy register values
 * There are three dphy registers being used.
 * dphy[0] - CSI2_DPHY3
 * dphy[1] - CSI2_DPHY5
 * dphy[2] - CSI2_DPHY6
 * CSI2_DPHY3 and CSI2_DPHY6 can be set with a default value
 * or be calculated dynamically
 */
void mmpcam_calc_dphy(struct mcam_camera *mcam)
{
	struct mmp_camera *cam = mcam_to_cam(mcam);
	struct mmp_camera_platform_data *pdata = cam->pdev->dev.platform_data;
	struct device *dev = &cam->pdev->dev;
	unsigned long tx_clk_esc;

	/*
	 * If CSI2_DPHY3 is calculated dynamically,
	 * pdata->lane_clk should be already set
	 * either in the board driver statically
	 * or in the sensor driver dynamically.
	 */
	/*
	 * dphy[0] - CSI2_DPHY3:
	 *  bit 0 ~ bit 7: HS Term Enable.
	 *   defines the time that the DPHY
	 *   wait before enabling the data
	 *   lane termination after detecting
	 *   that the sensor has driven the data
	 *   lanes to the LP00 bridge state.
	 *   The value is calculated by:
	 *   (Max T(D_TERM_EN)/Period(DDR)) - 1
	 *  bit 8 ~ bit 15: HS_SETTLE
	 *   Time interval during which the HS
	 *   receiver shall ignore any Data Lane
	 *   HS transistions.
	 *   The vaule has been calibrated on
	 *   different boards. It seems to work well.
	 *
	 *  More detail please refer
	 *  MIPI Alliance Spectification for D-PHY
	 *  document for explanation of HS-SETTLE
	 *  and D-TERM-EN.
	 */
	switch (pdata->dphy3_algo) {
	case DPHY3_ALGO_PXA910:
		/*
		 * Calculate CSI2_DPHY3 algo for PXA910
		 */
		pdata->dphy[0] =
			(((1 + (pdata->lane_clk * 80) / 1000) & 0xff) << 8)
			| (1 + pdata->lane_clk * 35 / 1000);
		break;
	case DPHY3_ALGO_PXA2128:
		/*
		 * Calculate CSI2_DPHY3 algo for PXA2128
		 */
		pdata->dphy[0] =
			(((2 + (pdata->lane_clk * 110) / 1000) & 0xff) << 8)
			| (1 + pdata->lane_clk * 35 / 1000);
		break;
	default:
		/*
		 * Use default CSI2_DPHY3 value for PXA688/PXA988
		 */
		dev_dbg(dev, "camera: use the default CSI2_DPHY3 value\n");
	}

	/*
	 * mipi_clk will never be changed, it is a fixed value on MMP
	 */
	if (IS_ERR(cam->mipi_clk))
		return;

	/* get the escape clk, this is hard coded */
<<<<<<< HEAD
	tx_clk_esc = (clk_get_rate(cam->mipi_clk) / 1000000) / 12;

=======
	clk_prepare_enable(cam->mipi_clk);
	tx_clk_esc = (clk_get_rate(cam->mipi_clk) / 1000000) / 12;
	clk_disable_unprepare(cam->mipi_clk);
>>>>>>> d8ec26d7
	/*
	 * dphy[2] - CSI2_DPHY6:
	 * bit 0 ~ bit 7: CK Term Enable
	 *  Time for the Clock Lane receiver to enable the HS line
	 *  termination. The value is calculated similarly with
	 *  HS Term Enable
	 * bit 8 ~ bit 15: CK Settle
	 *  Time interval during which the HS receiver shall ignore
	 *  any Clock Lane HS transitions.
	 *  The value is calibrated on the boards.
	 */
	pdata->dphy[2] =
		((((534 * tx_clk_esc) / 2000 - 1) & 0xff) << 8)
		| (((38 * tx_clk_esc) / 1000 - 1) & 0xff);

	dev_dbg(dev, "camera: DPHY sets: dphy3=0x%x, dphy5=0x%x, dphy6=0x%x\n",
		pdata->dphy[0], pdata->dphy[1], pdata->dphy[2]);
}

static irqreturn_t mmpcam_irq(int irq, void *data)
{
	struct mcam_camera *mcam = data;
	unsigned int irqs, handled;

	spin_lock(&mcam->dev_lock);
	irqs = mcam_reg_read(mcam, REG_IRQSTAT);
	handled = mccic_irq(mcam, irqs);
	spin_unlock(&mcam->dev_lock);
	return IRQ_RETVAL(handled);
}

<<<<<<< HEAD
static void mcam_deinit_clk(struct mcam_camera *mcam)
{
	unsigned int i;

	for (i = 0; i < NR_MCAM_CLK; i++) {
		if (!IS_ERR(mcam->clk[i])) {
			if (mcam->clk[i])
				devm_clk_put(mcam->dev, mcam->clk[i]);
		}
		mcam->clk[i] = NULL;
	}
}

=======
>>>>>>> d8ec26d7
static void mcam_init_clk(struct mcam_camera *mcam)
{
	unsigned int i;

	for (i = 0; i < NR_MCAM_CLK; i++) {
		if (mcam_clks[i] != NULL) {
			/* Some clks are not necessary on some boards
			 * We still try to run even it fails getting clk
			 */
			mcam->clk[i] = devm_clk_get(mcam->dev, mcam_clks[i]);
			if (IS_ERR(mcam->clk[i]))
				dev_warn(mcam->dev, "Could not get clk: %s\n",
						mcam_clks[i]);
		}
	}
}

static int mmpcam_probe(struct platform_device *pdev)
{
	struct mmp_camera *cam;
	struct mcam_camera *mcam;
	struct resource *res;
	struct mmp_camera_platform_data *pdata;
	int ret;

	pdata = pdev->dev.platform_data;
	if (!pdata)
		return -ENODEV;

	cam = devm_kzalloc(&pdev->dev, sizeof(*cam), GFP_KERNEL);
	if (cam == NULL)
		return -ENOMEM;
	cam->pdev = pdev;
	cam->mipi_clk = NULL;
	INIT_LIST_HEAD(&cam->devlist);

	mcam = &cam->mcam;
	mcam->plat_power_up = mmpcam_power_up;
	mcam->plat_power_down = mmpcam_power_down;
	mcam->ctlr_reset = mcam_ctlr_reset;
	mcam->calc_dphy = mmpcam_calc_dphy;
	mcam->dev = &pdev->dev;
	mcam->use_smbus = 0;
	mcam->ccic_id = pdev->id;
	mcam->mclk_min = pdata->mclk_min;
	mcam->mclk_src = pdata->mclk_src;
	mcam->mclk_div = pdata->mclk_div;
	mcam->bus_type = pdata->bus_type;
	mcam->dphy = pdata->dphy;
<<<<<<< HEAD
=======
	if (mcam->bus_type == V4L2_MBUS_CSI2) {
		cam->mipi_clk = devm_clk_get(mcam->dev, "mipi");
		if ((IS_ERR(cam->mipi_clk) && mcam->dphy[2] == 0))
			return PTR_ERR(cam->mipi_clk);
	}
>>>>>>> d8ec26d7
	mcam->mipi_enabled = false;
	mcam->lane = pdata->lane;
	mcam->chip_id = MCAM_ARMADA610;
	mcam->buffer_mode = B_DMA_sg;
	spin_lock_init(&mcam->dev_lock);
	/*
	 * Get our I/O memory.
	 */
	res = platform_get_resource(pdev, IORESOURCE_MEM, 0);
	mcam->regs = devm_ioremap_resource(&pdev->dev, res);
	if (IS_ERR(mcam->regs))
		return PTR_ERR(mcam->regs);
	mcam->regs_size = resource_size(res);
	/*
	 * Power/clock memory is elsewhere; get it too.  Perhaps this
	 * should really be managed outside of this driver?
	 */
	res = platform_get_resource(pdev, IORESOURCE_MEM, 1);
	cam->power_regs = devm_ioremap_resource(&pdev->dev, res);
	if (IS_ERR(cam->power_regs))
		return PTR_ERR(cam->power_regs);
	/*
	 * Find the i2c adapter.  This assumes, of course, that the
	 * i2c bus is already up and functioning.
	 */
	mcam->i2c_adapter = platform_get_drvdata(pdata->i2c_device);
	if (mcam->i2c_adapter == NULL) {
		dev_err(&pdev->dev, "No i2c adapter\n");
		return -ENODEV;
	}
	/*
	 * Sensor GPIO pins.
	 */
	ret = devm_gpio_request(&pdev->dev, pdata->sensor_power_gpio,
							"cam-power");
	if (ret) {
		dev_err(&pdev->dev, "Can't get sensor power gpio %d",
				pdata->sensor_power_gpio);
		return ret;
	}
	gpio_direction_output(pdata->sensor_power_gpio, 0);
	ret = devm_gpio_request(&pdev->dev, pdata->sensor_reset_gpio,
							"cam-reset");
	if (ret) {
		dev_err(&pdev->dev, "Can't get sensor reset gpio %d",
				pdata->sensor_reset_gpio);
		return ret;
	}
	gpio_direction_output(pdata->sensor_reset_gpio, 0);

	mcam_init_clk(mcam);

	/*
	 * Power the device up and hand it off to the core.
	 */
	ret = mmpcam_power_up(mcam);
	if (ret)
<<<<<<< HEAD
		goto out_deinit_clk;
=======
		return ret;
>>>>>>> d8ec26d7
	ret = mccic_register(mcam);
	if (ret)
		goto out_power_down;
	/*
	 * Finally, set up our IRQ now that the core is ready to
	 * deal with it.
	 */
	res = platform_get_resource(pdev, IORESOURCE_IRQ, 0);
	if (res == NULL) {
		ret = -ENODEV;
		goto out_unregister;
	}
	cam->irq = res->start;
	ret = devm_request_irq(&pdev->dev, cam->irq, mmpcam_irq, IRQF_SHARED,
					"mmp-camera", mcam);
	if (ret == 0) {
		mmpcam_add_device(cam);
		return 0;
	}

out_unregister:
	mccic_shutdown(mcam);
out_power_down:
	mmpcam_power_down(mcam);
<<<<<<< HEAD
out_deinit_clk:
	mcam_deinit_clk(mcam);
=======
>>>>>>> d8ec26d7
	return ret;
}


static int mmpcam_remove(struct mmp_camera *cam)
{
	struct mcam_camera *mcam = &cam->mcam;

	mmpcam_remove_device(cam);
	mccic_shutdown(mcam);
	mmpcam_power_down(mcam);
<<<<<<< HEAD
	pdata = cam->pdev->dev.platform_data;
	gpio_free(pdata->sensor_reset_gpio);
	gpio_free(pdata->sensor_power_gpio);
	mcam_deinit_clk(mcam);
	iounmap(cam->power_regs);
	iounmap(mcam->regs);
	kfree(cam);
=======
>>>>>>> d8ec26d7
	return 0;
}

static int mmpcam_platform_remove(struct platform_device *pdev)
{
	struct mmp_camera *cam = mmpcam_find_device(pdev);

	if (cam == NULL)
		return -ENODEV;
	return mmpcam_remove(cam);
}

/*
 * Suspend/resume support.
 */
#ifdef CONFIG_PM

static int mmpcam_suspend(struct platform_device *pdev, pm_message_t state)
{
	struct mmp_camera *cam = mmpcam_find_device(pdev);

	if (state.event != PM_EVENT_SUSPEND)
		return 0;
	mccic_suspend(&cam->mcam);
	return 0;
}

static int mmpcam_resume(struct platform_device *pdev)
{
	struct mmp_camera *cam = mmpcam_find_device(pdev);

	/*
	 * Power up unconditionally just in case the core tries to
	 * touch a register even if nothing was active before; trust
	 * me, it's better this way.
	 */
	mmpcam_power_up_ctlr(cam);
	return mccic_resume(&cam->mcam);
}

#endif


static struct platform_driver mmpcam_driver = {
	.probe		= mmpcam_probe,
	.remove		= mmpcam_platform_remove,
#ifdef CONFIG_PM
	.suspend	= mmpcam_suspend,
	.resume		= mmpcam_resume,
#endif
	.driver = {
		.name	= "mmp-camera",
		.owner	= THIS_MODULE
	}
};


static int __init mmpcam_init_module(void)
{
	mutex_init(&mmpcam_devices_lock);
	return platform_driver_register(&mmpcam_driver);
}

static void __exit mmpcam_exit_module(void)
{
	platform_driver_unregister(&mmpcam_driver);
	/*
	 * platform_driver_unregister() should have emptied the list
	 */
	if (!list_empty(&mmpcam_devices))
		printk(KERN_ERR "mmp_camera leaving devices behind\n");
}

module_init(mmpcam_init_module);
module_exit(mmpcam_exit_module);<|MERGE_RESOLUTION|>--- conflicted
+++ resolved
@@ -142,15 +142,6 @@
 	struct mmp_camera *cam = mcam_to_cam(mcam);
 	struct mmp_camera_platform_data *pdata;
 
-<<<<<<< HEAD
-	if (mcam->bus_type == V4L2_MBUS_CSI2) {
-		cam->mipi_clk = devm_clk_get(mcam->dev, "mipi");
-		if ((IS_ERR(cam->mipi_clk) && mcam->dphy[2] == 0))
-			return PTR_ERR(cam->mipi_clk);
-	}
-
-=======
->>>>>>> d8ec26d7
 /*
  * Turn on power and clocks to the controller.
  */
@@ -189,15 +180,6 @@
 	gpio_set_value(pdata->sensor_power_gpio, 0);
 	gpio_set_value(pdata->sensor_reset_gpio, 0);
 
-<<<<<<< HEAD
-	if (mcam->bus_type == V4L2_MBUS_CSI2 && !IS_ERR(cam->mipi_clk)) {
-		if (cam->mipi_clk)
-			devm_clk_put(mcam->dev, cam->mipi_clk);
-		cam->mipi_clk = NULL;
-	}
-
-=======
->>>>>>> d8ec26d7
 	mcam_clk_disable(mcam);
 }
 
@@ -298,14 +280,9 @@
 		return;
 
 	/* get the escape clk, this is hard coded */
-<<<<<<< HEAD
-	tx_clk_esc = (clk_get_rate(cam->mipi_clk) / 1000000) / 12;
-
-=======
 	clk_prepare_enable(cam->mipi_clk);
 	tx_clk_esc = (clk_get_rate(cam->mipi_clk) / 1000000) / 12;
 	clk_disable_unprepare(cam->mipi_clk);
->>>>>>> d8ec26d7
 	/*
 	 * dphy[2] - CSI2_DPHY6:
 	 * bit 0 ~ bit 7: CK Term Enable
@@ -337,22 +314,6 @@
 	return IRQ_RETVAL(handled);
 }
 
-<<<<<<< HEAD
-static void mcam_deinit_clk(struct mcam_camera *mcam)
-{
-	unsigned int i;
-
-	for (i = 0; i < NR_MCAM_CLK; i++) {
-		if (!IS_ERR(mcam->clk[i])) {
-			if (mcam->clk[i])
-				devm_clk_put(mcam->dev, mcam->clk[i]);
-		}
-		mcam->clk[i] = NULL;
-	}
-}
-
-=======
->>>>>>> d8ec26d7
 static void mcam_init_clk(struct mcam_camera *mcam)
 {
 	unsigned int i;
@@ -386,7 +347,6 @@
 	if (cam == NULL)
 		return -ENOMEM;
 	cam->pdev = pdev;
-	cam->mipi_clk = NULL;
 	INIT_LIST_HEAD(&cam->devlist);
 
 	mcam = &cam->mcam;
@@ -402,14 +362,11 @@
 	mcam->mclk_div = pdata->mclk_div;
 	mcam->bus_type = pdata->bus_type;
 	mcam->dphy = pdata->dphy;
-<<<<<<< HEAD
-=======
 	if (mcam->bus_type == V4L2_MBUS_CSI2) {
 		cam->mipi_clk = devm_clk_get(mcam->dev, "mipi");
 		if ((IS_ERR(cam->mipi_clk) && mcam->dphy[2] == 0))
 			return PTR_ERR(cam->mipi_clk);
 	}
->>>>>>> d8ec26d7
 	mcam->mipi_enabled = false;
 	mcam->lane = pdata->lane;
 	mcam->chip_id = MCAM_ARMADA610;
@@ -467,11 +424,7 @@
 	 */
 	ret = mmpcam_power_up(mcam);
 	if (ret)
-<<<<<<< HEAD
-		goto out_deinit_clk;
-=======
 		return ret;
->>>>>>> d8ec26d7
 	ret = mccic_register(mcam);
 	if (ret)
 		goto out_power_down;
@@ -496,11 +449,6 @@
 	mccic_shutdown(mcam);
 out_power_down:
 	mmpcam_power_down(mcam);
-<<<<<<< HEAD
-out_deinit_clk:
-	mcam_deinit_clk(mcam);
-=======
->>>>>>> d8ec26d7
 	return ret;
 }
 
@@ -512,16 +460,6 @@
 	mmpcam_remove_device(cam);
 	mccic_shutdown(mcam);
 	mmpcam_power_down(mcam);
-<<<<<<< HEAD
-	pdata = cam->pdev->dev.platform_data;
-	gpio_free(pdata->sensor_reset_gpio);
-	gpio_free(pdata->sensor_power_gpio);
-	mcam_deinit_clk(mcam);
-	iounmap(cam->power_regs);
-	iounmap(mcam->regs);
-	kfree(cam);
-=======
->>>>>>> d8ec26d7
 	return 0;
 }
 
