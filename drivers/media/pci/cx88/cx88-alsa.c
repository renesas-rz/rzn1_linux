/*
 *
 *  Support for audio capture
 *  PCI function #1 of the cx2388x.
 *
 *    (c) 2007 Trent Piepho <xyzzy@speakeasy.org>
 *    (c) 2005,2006 Ricardo Cerqueira <v4l@cerqueira.org>
 *    (c) 2005 Mauro Carvalho Chehab <mchehab@infradead.org>
 *    Based on a dummy cx88 module by Gerd Knorr <kraxel@bytesex.org>
 *    Based on dummy.c by Jaroslav Kysela <perex@perex.cz>
 *
 *  This program is free software; you can redistribute it and/or modify
 *  it under the terms of the GNU General Public License as published by
 *  the Free Software Foundation; either version 2 of the License, or
 *  (at your option) any later version.
 *
 *  This program is distributed in the hope that it will be useful,
 *  but WITHOUT ANY WARRANTY; without even the implied warranty of
 *  MERCHANTABILITY or FITNESS FOR A PARTICULAR PURPOSE.  See the
 *  GNU General Public License for more details.
 *
 *  You should have received a copy of the GNU General Public License
 *  along with this program; if not, write to the Free Software
 *  Foundation, Inc., 675 Mass Ave, Cambridge, MA 02139, USA.
 */

#include <linux/module.h>
#include <linux/init.h>
#include <linux/device.h>
#include <linux/interrupt.h>
#include <linux/vmalloc.h>
#include <linux/dma-mapping.h>
#include <linux/pci.h>
#include <linux/slab.h>

#include <asm/delay.h>
#include <sound/core.h>
#include <sound/pcm.h>
#include <sound/pcm_params.h>
#include <sound/control.h>
#include <sound/initval.h>
#include <sound/tlv.h>
#include <media/wm8775.h>

#include "cx88.h"
#include "cx88-reg.h"

#define dprintk(level, fmt, arg...) do {				\
	if (debug + 1 > level)						\
		printk(KERN_INFO "%s/1: " fmt, chip->core->name , ## arg);\
} while(0)

#define dprintk_core(level, fmt, arg...) do {				\
	if (debug + 1 > level)						\
		printk(KERN_DEBUG "%s/1: " fmt, chip->core->name , ## arg);\
} while(0)

/****************************************************************************
	Data type declarations - Can be moded to a header file later
 ****************************************************************************/

struct cx88_audio_buffer {
	unsigned int               bpl;
	struct cx88_riscmem        risc;
	void			*vaddr;
	struct scatterlist	*sglist;
	int                     sglen;
	int                     nr_pages;
};

struct cx88_audio_dev {
	struct cx88_core           *core;
	struct cx88_dmaqueue       q;

	/* pci i/o */
	struct pci_dev             *pci;

	/* audio controls */
	int                        irq;

	struct snd_card            *card;

	spinlock_t                 reg_lock;
	atomic_t		   count;

	unsigned int               dma_size;
	unsigned int               period_size;
	unsigned int               num_periods;

	struct cx88_audio_buffer   *buf;

	struct snd_pcm_substream   *substream;
};
typedef struct cx88_audio_dev snd_cx88_card_t;



/****************************************************************************
			Module global static vars
 ****************************************************************************/

static int index[SNDRV_CARDS] = SNDRV_DEFAULT_IDX;	/* Index 0-MAX */
static const char *id[SNDRV_CARDS] = SNDRV_DEFAULT_STR;	/* ID for this card */
static bool enable[SNDRV_CARDS] = SNDRV_DEFAULT_ENABLE_PNP;

module_param_array(enable, bool, NULL, 0444);
MODULE_PARM_DESC(enable, "Enable cx88x soundcard. default enabled.");

module_param_array(index, int, NULL, 0444);
MODULE_PARM_DESC(index, "Index value for cx88x capture interface(s).");


/****************************************************************************
				Module macros
 ****************************************************************************/

MODULE_DESCRIPTION("ALSA driver module for cx2388x based TV cards");
MODULE_AUTHOR("Ricardo Cerqueira");
MODULE_AUTHOR("Mauro Carvalho Chehab <mchehab@infradead.org>");
MODULE_LICENSE("GPL");
MODULE_VERSION(CX88_VERSION);

MODULE_SUPPORTED_DEVICE("{{Conexant,23881},"
			"{{Conexant,23882},"
			"{{Conexant,23883}");
static unsigned int debug;
module_param(debug,int,0644);
MODULE_PARM_DESC(debug,"enable debug messages");

/****************************************************************************
			Module specific funtions
 ****************************************************************************/

/*
 * BOARD Specific: Sets audio DMA
 */

static int _cx88_start_audio_dma(snd_cx88_card_t *chip)
{
	struct cx88_audio_buffer *buf = chip->buf;
	struct cx88_core *core=chip->core;
	const struct sram_channel *audio_ch = &cx88_sram_channels[SRAM_CH25];

	/* Make sure RISC/FIFO are off before changing FIFO/RISC settings */
	cx_clear(MO_AUD_DMACNTRL, 0x11);

	/* setup fifo + format - out channel */
	cx88_sram_channel_setup(chip->core, audio_ch, buf->bpl, buf->risc.dma);

	/* sets bpl size */
	cx_write(MO_AUDD_LNGTH, buf->bpl);

	/* reset counter */
	cx_write(MO_AUDD_GPCNTRL, GP_COUNT_CONTROL_RESET);
	atomic_set(&chip->count, 0);

	dprintk(1, "Start audio DMA, %d B/line, %d lines/FIFO, %d periods, %d "
		"byte buffer\n", buf->bpl, cx_read(audio_ch->cmds_start + 8)>>1,
		chip->num_periods, buf->bpl * chip->num_periods);

	/* Enables corresponding bits at AUD_INT_STAT */
	cx_write(MO_AUD_INTMSK, AUD_INT_OPC_ERR | AUD_INT_DN_SYNC |
				AUD_INT_DN_RISCI2 | AUD_INT_DN_RISCI1);

	/* Clean any pending interrupt bits already set */
	cx_write(MO_AUD_INTSTAT, ~0);

	/* enable audio irqs */
	cx_set(MO_PCI_INTMSK, chip->core->pci_irqmask | PCI_INT_AUDINT);

	/* start dma */
	cx_set(MO_DEV_CNTRL2, (1<<5)); /* Enables Risc Processor */
	cx_set(MO_AUD_DMACNTRL, 0x11); /* audio downstream FIFO and RISC enable */

	if (debug)
		cx88_sram_channel_dump(chip->core, audio_ch);

	return 0;
}

/*
 * BOARD Specific: Resets audio DMA
 */
static int _cx88_stop_audio_dma(snd_cx88_card_t *chip)
{
	struct cx88_core *core=chip->core;
	dprintk(1, "Stopping audio DMA\n");

	/* stop dma */
	cx_clear(MO_AUD_DMACNTRL, 0x11);

	/* disable irqs */
	cx_clear(MO_PCI_INTMSK, PCI_INT_AUDINT);
	cx_clear(MO_AUD_INTMSK, AUD_INT_OPC_ERR | AUD_INT_DN_SYNC |
				AUD_INT_DN_RISCI2 | AUD_INT_DN_RISCI1);

	if (debug)
		cx88_sram_channel_dump(chip->core, &cx88_sram_channels[SRAM_CH25]);

	return 0;
}

#define MAX_IRQ_LOOP 50

/*
 * BOARD Specific: IRQ dma bits
 */
static const char *cx88_aud_irqs[32] = {
	"dn_risci1", "up_risci1", "rds_dn_risc1", /* 0-2 */
	NULL,					  /* reserved */
	"dn_risci2", "up_risci2", "rds_dn_risc2", /* 4-6 */
	NULL,					  /* reserved */
	"dnf_of", "upf_uf", "rds_dnf_uf",	  /* 8-10 */
	NULL,					  /* reserved */
	"dn_sync", "up_sync", "rds_dn_sync",	  /* 12-14 */
	NULL,					  /* reserved */
	"opc_err", "par_err", "rip_err",	  /* 16-18 */
	"pci_abort", "ber_irq", "mchg_irq"	  /* 19-21 */
};

/*
 * BOARD Specific: Threats IRQ audio specific calls
 */
static void cx8801_aud_irq(snd_cx88_card_t *chip)
{
	struct cx88_core *core = chip->core;
	u32 status, mask;

	status = cx_read(MO_AUD_INTSTAT);
	mask   = cx_read(MO_AUD_INTMSK);
	if (0 == (status & mask))
		return;
	cx_write(MO_AUD_INTSTAT, status);
	if (debug > 1  ||  (status & mask & ~0xff))
		cx88_print_irqbits(core->name, "irq aud",
				   cx88_aud_irqs, ARRAY_SIZE(cx88_aud_irqs),
				   status, mask);
	/* risc op code error */
	if (status & AUD_INT_OPC_ERR) {
		printk(KERN_WARNING "%s/1: Audio risc op code error\n",core->name);
		cx_clear(MO_AUD_DMACNTRL, 0x11);
		cx88_sram_channel_dump(core, &cx88_sram_channels[SRAM_CH25]);
	}
	if (status & AUD_INT_DN_SYNC) {
		dprintk(1, "Downstream sync error\n");
		cx_write(MO_AUDD_GPCNTRL, GP_COUNT_CONTROL_RESET);
		return;
	}
	/* risc1 downstream */
	if (status & AUD_INT_DN_RISCI1) {
		atomic_set(&chip->count, cx_read(MO_AUDD_GPCNT));
		snd_pcm_period_elapsed(chip->substream);
	}
	/* FIXME: Any other status should deserve a special handling? */
}

/*
 * BOARD Specific: Handles IRQ calls
 */
static irqreturn_t cx8801_irq(int irq, void *dev_id)
{
	snd_cx88_card_t *chip = dev_id;
	struct cx88_core *core = chip->core;
	u32 status;
	int loop, handled = 0;

	for (loop = 0; loop < MAX_IRQ_LOOP; loop++) {
		status = cx_read(MO_PCI_INTSTAT) &
			(core->pci_irqmask | PCI_INT_AUDINT);
		if (0 == status)
			goto out;
		dprintk(3, "cx8801_irq loop %d/%d, status %x\n",
			loop, MAX_IRQ_LOOP, status);
		handled = 1;
		cx_write(MO_PCI_INTSTAT, status);

		if (status & core->pci_irqmask)
			cx88_core_irq(core, status);
		if (status & PCI_INT_AUDINT)
			cx8801_aud_irq(chip);
	}

	if (MAX_IRQ_LOOP == loop) {
		printk(KERN_ERR
		       "%s/1: IRQ loop detected, disabling interrupts\n",
		       core->name);
		cx_clear(MO_PCI_INTMSK, PCI_INT_AUDINT);
	}

 out:
	return IRQ_RETVAL(handled);
}

static int cx88_alsa_dma_init(struct cx88_audio_dev *chip, int nr_pages)
{
	struct cx88_audio_buffer *buf = chip->buf;
	struct page *pg;
	int i;

	buf->vaddr = vmalloc_32(nr_pages << PAGE_SHIFT);
	if (NULL == buf->vaddr) {
		dprintk(1, "vmalloc_32(%d pages) failed\n", nr_pages);
		return -ENOMEM;
	}

	dprintk(1, "vmalloc is at addr 0x%08lx, size=%d\n",
				(unsigned long)buf->vaddr,
				nr_pages << PAGE_SHIFT);

	memset(buf->vaddr, 0, nr_pages << PAGE_SHIFT);
	buf->nr_pages = nr_pages;

	buf->sglist = vzalloc(buf->nr_pages * sizeof(*buf->sglist));
	if (NULL == buf->sglist)
		goto vzalloc_err;

	sg_init_table(buf->sglist, buf->nr_pages);
	for (i = 0; i < buf->nr_pages; i++) {
		pg = vmalloc_to_page(buf->vaddr + i * PAGE_SIZE);
		if (NULL == pg)
			goto vmalloc_to_page_err;
		sg_set_page(&buf->sglist[i], pg, PAGE_SIZE, 0);
	}
	return 0;

vmalloc_to_page_err:
	vfree(buf->sglist);
	buf->sglist = NULL;
vzalloc_err:
	vfree(buf->vaddr);
	buf->vaddr = NULL;
	return -ENOMEM;
}

static int cx88_alsa_dma_map(struct cx88_audio_dev *dev)
{
	struct cx88_audio_buffer *buf = dev->buf;

	buf->sglen = dma_map_sg(&dev->pci->dev, buf->sglist,
			buf->nr_pages, PCI_DMA_FROMDEVICE);

	if (0 == buf->sglen) {
		pr_warn("%s: cx88_alsa_map_sg failed\n", __func__);
		return -ENOMEM;
	}
	return 0;
}

static int cx88_alsa_dma_unmap(struct cx88_audio_dev *dev)
{
	struct cx88_audio_buffer *buf = dev->buf;

	if (!buf->sglen)
		return 0;

	dma_unmap_sg(&dev->pci->dev, buf->sglist, buf->sglen, PCI_DMA_FROMDEVICE);
	buf->sglen = 0;
	return 0;
}

static int cx88_alsa_dma_free(struct cx88_audio_buffer *buf)
{
	vfree(buf->sglist);
	buf->sglist = NULL;
	vfree(buf->vaddr);
	buf->vaddr = NULL;
	return 0;
}


static int dsp_buffer_free(snd_cx88_card_t *chip)
{
	struct cx88_riscmem *risc = &chip->buf->risc;

	BUG_ON(!chip->dma_size);

	dprintk(2,"Freeing buffer\n");
	cx88_alsa_dma_unmap(chip);
	cx88_alsa_dma_free(chip->buf);
	if (risc->cpu)
		pci_free_consistent(chip->pci, risc->size, risc->cpu, risc->dma);
	kfree(chip->buf);

	chip->buf = NULL;

	return 0;
}

/****************************************************************************
				ALSA PCM Interface
 ****************************************************************************/

/*
 * Digital hardware definition
 */
#define DEFAULT_FIFO_SIZE	4096
static const struct snd_pcm_hardware snd_cx88_digital_hw = {
	.info = SNDRV_PCM_INFO_MMAP |
		SNDRV_PCM_INFO_INTERLEAVED |
		SNDRV_PCM_INFO_BLOCK_TRANSFER |
		SNDRV_PCM_INFO_MMAP_VALID,
	.formats = SNDRV_PCM_FMTBIT_S16_LE,

	.rates =		SNDRV_PCM_RATE_48000,
	.rate_min =		48000,
	.rate_max =		48000,
	.channels_min = 2,
	.channels_max = 2,
	/* Analog audio output will be full of clicks and pops if there
	   are not exactly four lines in the SRAM FIFO buffer.  */
	.period_bytes_min = DEFAULT_FIFO_SIZE/4,
	.period_bytes_max = DEFAULT_FIFO_SIZE/4,
	.periods_min = 1,
	.periods_max = 1024,
	.buffer_bytes_max = (1024*1024),
};

/*
 * audio pcm capture open callback
 */
static int snd_cx88_pcm_open(struct snd_pcm_substream *substream)
{
	snd_cx88_card_t *chip = snd_pcm_substream_chip(substream);
	struct snd_pcm_runtime *runtime = substream->runtime;
	int err;

	if (!chip) {
		printk(KERN_ERR "BUG: cx88 can't find device struct."
				" Can't proceed with open\n");
		return -ENODEV;
	}

	err = snd_pcm_hw_constraint_pow2(runtime, 0, SNDRV_PCM_HW_PARAM_PERIODS);
	if (err < 0)
		goto _error;

	chip->substream = substream;

	runtime->hw = snd_cx88_digital_hw;

	if (cx88_sram_channels[SRAM_CH25].fifo_size != DEFAULT_FIFO_SIZE) {
		unsigned int bpl = cx88_sram_channels[SRAM_CH25].fifo_size / 4;
		bpl &= ~7; /* must be multiple of 8 */
		runtime->hw.period_bytes_min = bpl;
		runtime->hw.period_bytes_max = bpl;
	}

	return 0;
_error:
	dprintk(1,"Error opening PCM!\n");
	return err;
}

/*
 * audio close callback
 */
static int snd_cx88_close(struct snd_pcm_substream *substream)
{
	return 0;
}

/*
 * hw_params callback
 */
static int snd_cx88_hw_params(struct snd_pcm_substream * substream,
			      struct snd_pcm_hw_params * hw_params)
{
	snd_cx88_card_t *chip = snd_pcm_substream_chip(substream);

	struct cx88_audio_buffer *buf;
	int ret;

	if (substream->runtime->dma_area) {
		dsp_buffer_free(chip);
		substream->runtime->dma_area = NULL;
	}

	chip->period_size = params_period_bytes(hw_params);
	chip->num_periods = params_periods(hw_params);
	chip->dma_size = chip->period_size * params_periods(hw_params);

	BUG_ON(!chip->dma_size);
	BUG_ON(chip->num_periods & (chip->num_periods-1));

	buf = kzalloc(sizeof(*buf), GFP_KERNEL);
	if (NULL == buf)
		return -ENOMEM;

	chip->buf = buf;
	buf->bpl = chip->period_size;

	ret = cx88_alsa_dma_init(chip,
			(PAGE_ALIGN(chip->dma_size) >> PAGE_SHIFT));
	if (ret < 0)
		goto error;

	ret = cx88_alsa_dma_map(chip);
	if (ret < 0)
		goto error;

	ret = cx88_risc_databuffer(chip->pci, &buf->risc, buf->sglist,
				   chip->period_size, chip->num_periods, 1);
	if (ret < 0)
		goto error;

	/* Loop back to start of program */
	buf->risc.jmp[0] = cpu_to_le32(RISC_JUMP|RISC_IRQ1|RISC_CNT_INC);
	buf->risc.jmp[1] = cpu_to_le32(buf->risc.dma);

	substream->runtime->dma_area = chip->buf->vaddr;
	substream->runtime->dma_bytes = chip->dma_size;
	substream->runtime->dma_addr = 0;
	return 0;

error:
	kfree(buf);
	return ret;
}

/*
 * hw free callback
 */
static int snd_cx88_hw_free(struct snd_pcm_substream * substream)
{

	snd_cx88_card_t *chip = snd_pcm_substream_chip(substream);

	if (substream->runtime->dma_area) {
		dsp_buffer_free(chip);
		substream->runtime->dma_area = NULL;
	}

	return 0;
}

/*
 * prepare callback
 */
static int snd_cx88_prepare(struct snd_pcm_substream *substream)
{
	return 0;
}

/*
 * trigger callback
 */
static int snd_cx88_card_trigger(struct snd_pcm_substream *substream, int cmd)
{
	snd_cx88_card_t *chip = snd_pcm_substream_chip(substream);
	int err;

	/* Local interrupts are already disabled by ALSA */
	spin_lock(&chip->reg_lock);

	switch (cmd) {
	case SNDRV_PCM_TRIGGER_START:
		err=_cx88_start_audio_dma(chip);
		break;
	case SNDRV_PCM_TRIGGER_STOP:
		err=_cx88_stop_audio_dma(chip);
		break;
	default:
		err=-EINVAL;
		break;
	}

	spin_unlock(&chip->reg_lock);

	return err;
}

/*
 * pointer callback
 */
static snd_pcm_uframes_t snd_cx88_pointer(struct snd_pcm_substream *substream)
{
	snd_cx88_card_t *chip = snd_pcm_substream_chip(substream);
	struct snd_pcm_runtime *runtime = substream->runtime;
	u16 count;

	count = atomic_read(&chip->count);

//	dprintk(2, "%s - count %d (+%u), period %d, frame %lu\n", __func__,
//		count, new, count & (runtime->periods-1),
//		runtime->period_size * (count & (runtime->periods-1)));
	return runtime->period_size * (count & (runtime->periods-1));
}

/*
 * page callback (needed for mmap)
 */
static struct page *snd_cx88_page(struct snd_pcm_substream *substream,
				unsigned long offset)
{
	void *pageptr = substream->runtime->dma_area + offset;
	return vmalloc_to_page(pageptr);
}

/*
 * operators
 */
static struct snd_pcm_ops snd_cx88_pcm_ops = {
	.open = snd_cx88_pcm_open,
	.close = snd_cx88_close,
	.ioctl = snd_pcm_lib_ioctl,
	.hw_params = snd_cx88_hw_params,
	.hw_free = snd_cx88_hw_free,
	.prepare = snd_cx88_prepare,
	.trigger = snd_cx88_card_trigger,
	.pointer = snd_cx88_pointer,
	.page = snd_cx88_page,
};

/*
 * create a PCM device
 */
static int snd_cx88_pcm(snd_cx88_card_t *chip, int device, const char *name)
{
	int err;
	struct snd_pcm *pcm;

	err = snd_pcm_new(chip->card, name, device, 0, 1, &pcm);
	if (err < 0)
		return err;
	pcm->private_data = chip;
	strcpy(pcm->name, name);
	snd_pcm_set_ops(pcm, SNDRV_PCM_STREAM_CAPTURE, &snd_cx88_pcm_ops);

	return 0;
}

/****************************************************************************
				CONTROL INTERFACE
 ****************************************************************************/
static int snd_cx88_volume_info(struct snd_kcontrol *kcontrol,
				struct snd_ctl_elem_info *info)
{
	info->type = SNDRV_CTL_ELEM_TYPE_INTEGER;
	info->count = 2;
	info->value.integer.min = 0;
	info->value.integer.max = 0x3f;

	return 0;
}

static int snd_cx88_volume_get(struct snd_kcontrol *kcontrol,
			       struct snd_ctl_elem_value *value)
{
	snd_cx88_card_t *chip = snd_kcontrol_chip(kcontrol);
	struct cx88_core *core=chip->core;
	int vol = 0x3f - (cx_read(AUD_VOL_CTL) & 0x3f),
	    bal = cx_read(AUD_BAL_CTL);

	value->value.integer.value[(bal & 0x40) ? 0 : 1] = vol;
	vol -= (bal & 0x3f);
	value->value.integer.value[(bal & 0x40) ? 1 : 0] = vol < 0 ? 0 : vol;

	return 0;
}

static void snd_cx88_wm8775_volume_put(struct snd_kcontrol *kcontrol,
			       struct snd_ctl_elem_value *value)
{
	snd_cx88_card_t *chip = snd_kcontrol_chip(kcontrol);
	struct cx88_core *core = chip->core;
	int left = value->value.integer.value[0];
	int right = value->value.integer.value[1];
	int v, b;

	/* Pass volume & balance onto any WM8775 */
	if (left >= right) {
		v = left << 10;
		b = left ? (0x8000 * right) / left : 0x8000;
	} else {
		v = right << 10;
		b = right ? 0xffff - (0x8000 * left) / right : 0x8000;
	}
	wm8775_s_ctrl(core, V4L2_CID_AUDIO_VOLUME, v);
	wm8775_s_ctrl(core, V4L2_CID_AUDIO_BALANCE, b);
}

/* OK - TODO: test it */
static int snd_cx88_volume_put(struct snd_kcontrol *kcontrol,
			       struct snd_ctl_elem_value *value)
{
	snd_cx88_card_t *chip = snd_kcontrol_chip(kcontrol);
	struct cx88_core *core=chip->core;
	int left, right, v, b;
	int changed = 0;
	u32 old;

	if (core->sd_wm8775)
		snd_cx88_wm8775_volume_put(kcontrol, value);

	left = value->value.integer.value[0] & 0x3f;
	right = value->value.integer.value[1] & 0x3f;
	b = right - left;
	if (b < 0) {
		v = 0x3f - left;
		b = (-b) | 0x40;
	} else {
		v = 0x3f - right;
	}
	/* Do we really know this will always be called with IRQs on? */
	spin_lock_irq(&chip->reg_lock);
	old = cx_read(AUD_VOL_CTL);
	if (v != (old & 0x3f)) {
		cx_swrite(SHADOW_AUD_VOL_CTL, AUD_VOL_CTL, (old & ~0x3f) | v);
		changed = 1;
	}
	if ((cx_read(AUD_BAL_CTL) & 0x7f) != b) {
		cx_write(AUD_BAL_CTL, b);
		changed = 1;
	}
	spin_unlock_irq(&chip->reg_lock);

	return changed;
}

static const DECLARE_TLV_DB_SCALE(snd_cx88_db_scale, -6300, 100, 0);

static const struct snd_kcontrol_new snd_cx88_volume = {
	.iface = SNDRV_CTL_ELEM_IFACE_MIXER,
	.access = SNDRV_CTL_ELEM_ACCESS_READWRITE |
		  SNDRV_CTL_ELEM_ACCESS_TLV_READ,
	.name = "Analog-TV Volume",
	.info = snd_cx88_volume_info,
	.get = snd_cx88_volume_get,
	.put = snd_cx88_volume_put,
	.tlv.p = snd_cx88_db_scale,
};

static int snd_cx88_switch_get(struct snd_kcontrol *kcontrol,
			       struct snd_ctl_elem_value *value)
{
	snd_cx88_card_t *chip = snd_kcontrol_chip(kcontrol);
	struct cx88_core *core = chip->core;
	u32 bit = kcontrol->private_value;

	value->value.integer.value[0] = !(cx_read(AUD_VOL_CTL) & bit);
	return 0;
}

static int snd_cx88_switch_put(struct snd_kcontrol *kcontrol,
				       struct snd_ctl_elem_value *value)
{
	snd_cx88_card_t *chip = snd_kcontrol_chip(kcontrol);
	struct cx88_core *core = chip->core;
	u32 bit = kcontrol->private_value;
	int ret = 0;
	u32 vol;

	spin_lock_irq(&chip->reg_lock);
	vol = cx_read(AUD_VOL_CTL);
	if (value->value.integer.value[0] != !(vol & bit)) {
		vol ^= bit;
		cx_swrite(SHADOW_AUD_VOL_CTL, AUD_VOL_CTL, vol);
		/* Pass mute onto any WM8775 */
		if (core->sd_wm8775 && ((1<<6) == bit))
			wm8775_s_ctrl(core, V4L2_CID_AUDIO_MUTE, 0 != (vol & bit));
		ret = 1;
	}
	spin_unlock_irq(&chip->reg_lock);
	return ret;
}

static const struct snd_kcontrol_new snd_cx88_dac_switch = {
	.iface = SNDRV_CTL_ELEM_IFACE_MIXER,
	.name = "Audio-Out Switch",
	.info = snd_ctl_boolean_mono_info,
	.get = snd_cx88_switch_get,
	.put = snd_cx88_switch_put,
	.private_value = (1<<8),
};

static const struct snd_kcontrol_new snd_cx88_source_switch = {
	.iface = SNDRV_CTL_ELEM_IFACE_MIXER,
	.name = "Analog-TV Switch",
	.info = snd_ctl_boolean_mono_info,
	.get = snd_cx88_switch_get,
	.put = snd_cx88_switch_put,
	.private_value = (1<<6),
};

static int snd_cx88_alc_get(struct snd_kcontrol *kcontrol,
			       struct snd_ctl_elem_value *value)
{
	snd_cx88_card_t *chip = snd_kcontrol_chip(kcontrol);
	struct cx88_core *core = chip->core;
	s32 val;

	val = wm8775_g_ctrl(core, V4L2_CID_AUDIO_LOUDNESS);
	value->value.integer.value[0] = val ? 1 : 0;
	return 0;
}

static int snd_cx88_alc_put(struct snd_kcontrol *kcontrol,
				       struct snd_ctl_elem_value *value)
{
	snd_cx88_card_t *chip = snd_kcontrol_chip(kcontrol);
	struct cx88_core *core = chip->core;
	struct v4l2_control client_ctl;

	memset(&client_ctl, 0, sizeof(client_ctl));
	client_ctl.value = 0 != value->value.integer.value[0];
	client_ctl.id = V4L2_CID_AUDIO_LOUDNESS;
	call_hw(core, WM8775_GID, core, s_ctrl, &client_ctl);

	return 0;
}

static struct snd_kcontrol_new snd_cx88_alc_switch = {
	.iface = SNDRV_CTL_ELEM_IFACE_MIXER,
	.name = "Line-In ALC Switch",
	.info = snd_ctl_boolean_mono_info,
	.get = snd_cx88_alc_get,
	.put = snd_cx88_alc_put,
};

/****************************************************************************
			Basic Flow for Sound Devices
 ****************************************************************************/

/*
 * PCI ID Table - 14f1:8801 and 14f1:8811 means function 1: Audio
 * Only boards with eeprom and byte 1 at eeprom=1 have it
 */

static const struct pci_device_id cx88_audio_pci_tbl[] = {
	{0x14f1,0x8801,PCI_ANY_ID,PCI_ANY_ID,0,0,0},
	{0x14f1,0x8811,PCI_ANY_ID,PCI_ANY_ID,0,0,0},
	{0, }
};
MODULE_DEVICE_TABLE(pci, cx88_audio_pci_tbl);

/*
 * Chip-specific destructor
 */

static int snd_cx88_free(snd_cx88_card_t *chip)
{

	if (chip->irq >= 0)
		free_irq(chip->irq, chip);

	cx88_core_put(chip->core,chip->pci);

	pci_disable_device(chip->pci);
	return 0;
}

/*
 * Component Destructor
 */
static void snd_cx88_dev_free(struct snd_card * card)
{
	snd_cx88_card_t *chip = card->private_data;

	snd_cx88_free(chip);
}


/*
 * Alsa Constructor - Component probe
 */

static int devno;
static int snd_cx88_create(struct snd_card *card, struct pci_dev *pci,
			   snd_cx88_card_t **rchip,
			   struct cx88_core **core_ptr)
{
	snd_cx88_card_t   *chip;
	struct cx88_core  *core;
	int               err;
	unsigned char     pci_lat;

	*rchip = NULL;

	err = pci_enable_device(pci);
	if (err < 0)
		return err;

	pci_set_master(pci);

	chip = card->private_data;

	core = cx88_core_get(pci);
	if (NULL == core) {
		err = -EINVAL;
		return err;
	}

<<<<<<< HEAD
	if (!pci_set_dma_mask(pci,DMA_BIT_MASK(32))) {
=======
	err = pci_set_dma_mask(pci,DMA_BIT_MASK(32));
	if (err) {
>>>>>>> 06a691e6
		dprintk(0, "%s/1: Oops: no 32bit PCI DMA ???\n",core->name);
		cx88_core_put(core, pci);
		return err;
	}


	/* pci init */
	chip->card = card;
	chip->pci = pci;
	chip->irq = -1;
	spin_lock_init(&chip->reg_lock);

	chip->core = core;

	/* get irq */
	err = request_irq(chip->pci->irq, cx8801_irq,
			  IRQF_SHARED, chip->core->name, chip);
	if (err < 0) {
		dprintk(0, "%s: can't get IRQ %d\n",
		       chip->core->name, chip->pci->irq);
		return err;
	}

	/* print pci info */
	pci_read_config_byte(pci, PCI_LATENCY_TIMER, &pci_lat);

	dprintk(1,"ALSA %s/%i: found at %s, rev: %d, irq: %d, "
	       "latency: %d, mmio: 0x%llx\n", core->name, devno,
	       pci_name(pci), pci->revision, pci->irq,
	       pci_lat, (unsigned long long)pci_resource_start(pci,0));

	chip->irq = pci->irq;
	synchronize_irq(chip->irq);

	*rchip = chip;
	*core_ptr = core;

	return 0;
}

static int cx88_audio_initdev(struct pci_dev *pci,
			      const struct pci_device_id *pci_id)
{
	struct snd_card  *card;
	snd_cx88_card_t  *chip;
	struct cx88_core *core = NULL;
	int              err;

	if (devno >= SNDRV_CARDS)
		return (-ENODEV);

	if (!enable[devno]) {
		++devno;
		return (-ENOENT);
	}

	err = snd_card_new(&pci->dev, index[devno], id[devno], THIS_MODULE,
			   sizeof(snd_cx88_card_t), &card);
	if (err < 0)
		return err;

	card->private_free = snd_cx88_dev_free;

	err = snd_cx88_create(card, pci, &chip, &core);
	if (err < 0)
		goto error;

	err = snd_cx88_pcm(chip, 0, "CX88 Digital");
	if (err < 0)
		goto error;

	err = snd_ctl_add(card, snd_ctl_new1(&snd_cx88_volume, chip));
	if (err < 0)
		goto error;
	err = snd_ctl_add(card, snd_ctl_new1(&snd_cx88_dac_switch, chip));
	if (err < 0)
		goto error;
	err = snd_ctl_add(card, snd_ctl_new1(&snd_cx88_source_switch, chip));
	if (err < 0)
		goto error;

	/* If there's a wm8775 then add a Line-In ALC switch */
	if (core->sd_wm8775)
		snd_ctl_add(card, snd_ctl_new1(&snd_cx88_alc_switch, chip));

	strcpy (card->driver, "CX88x");
	sprintf(card->shortname, "Conexant CX%x", pci->device);
	sprintf(card->longname, "%s at %#llx",
		card->shortname,(unsigned long long)pci_resource_start(pci, 0));
	strcpy (card->mixername, "CX88");

	dprintk (0, "%s/%i: ALSA support for cx2388x boards\n",
	       card->driver,devno);

	err = snd_card_register(card);
	if (err < 0)
		goto error;
	pci_set_drvdata(pci,card);

	devno++;
	return 0;

error:
	snd_card_free(card);
	return err;
}
/*
 * ALSA destructor
 */
static void cx88_audio_finidev(struct pci_dev *pci)
{
	struct snd_card *card = pci_get_drvdata(pci);

	snd_card_free(card);

	devno--;
}

/*
 * PCI driver definition
 */

static struct pci_driver cx88_audio_pci_driver = {
	.name     = "cx88_audio",
	.id_table = cx88_audio_pci_tbl,
	.probe    = cx88_audio_initdev,
	.remove   = cx88_audio_finidev,
};

module_pci_driver(cx88_audio_pci_driver);<|MERGE_RESOLUTION|>--- conflicted
+++ resolved
@@ -890,12 +890,8 @@
 		return err;
 	}
 
-<<<<<<< HEAD
-	if (!pci_set_dma_mask(pci,DMA_BIT_MASK(32))) {
-=======
 	err = pci_set_dma_mask(pci,DMA_BIT_MASK(32));
 	if (err) {
->>>>>>> 06a691e6
 		dprintk(0, "%s/1: Oops: no 32bit PCI DMA ???\n",core->name);
 		cx88_core_put(core, pci);
 		return err;
